package graphql

import graphql.analysis.MaxQueryComplexityInstrumentation
import graphql.analysis.MaxQueryDepthInstrumentation
import graphql.execution.AsyncExecutionStrategy
import graphql.execution.DataFetcherResult
import graphql.execution.ExecutionContext
import graphql.execution.ExecutionId
import graphql.execution.ExecutionIdProvider
import graphql.execution.ExecutionStrategyParameters
import graphql.execution.MissingRootTypeException
import graphql.execution.batched.BatchedExecutionStrategy
import graphql.execution.instrumentation.ChainedInstrumentation
import graphql.execution.instrumentation.Instrumentation
import graphql.execution.instrumentation.SimpleInstrumentation
import graphql.execution.instrumentation.dataloader.DataLoaderDispatcherInstrumentation
import graphql.language.SourceLocation
import graphql.schema.DataFetcher
import graphql.schema.DataFetchingEnvironment
import graphql.schema.GraphQLEnumType
import graphql.schema.GraphQLFieldDefinition
import graphql.schema.GraphQLInterfaceType
import graphql.schema.GraphQLNonNull
import graphql.schema.GraphQLObjectType
import graphql.schema.GraphQLSchema
import graphql.schema.StaticDataFetcher
import graphql.validation.ValidationError
import graphql.validation.ValidationErrorType
import spock.lang.Specification
import spock.lang.Unroll

import java.util.concurrent.CompletableFuture
import java.util.function.UnaryOperator

import static graphql.ExecutionInput.Builder
import static graphql.ExecutionInput.newExecutionInput
import static graphql.Scalars.GraphQLInt
import static graphql.Scalars.GraphQLString
import static graphql.schema.GraphQLArgument.newArgument
import static graphql.schema.GraphQLFieldDefinition.newFieldDefinition
import static graphql.schema.GraphQLInputObjectField.newInputObjectField
import static graphql.schema.GraphQLInputObjectType.newInputObject
import static graphql.schema.GraphQLList.list
import static graphql.schema.GraphQLObjectType.newObject
import static graphql.schema.GraphQLSchema.newSchema
import static graphql.schema.GraphQLTypeReference.typeRef

class GraphQLTest extends Specification {

    GraphQLSchema simpleSchema() {
        GraphQLFieldDefinition.Builder fieldDefinition = newFieldDefinition()
                .name("hello")
                .type(GraphQLString)
                .staticValue("world")
        GraphQLSchema schema = newSchema().query(
                newObject()
                        .name("RootQueryType")
                        .field(fieldDefinition)
                        .build()
        ).build()
        schema
    }

    def "simple query"() {
        given:
        GraphQLSchema schema = simpleSchema()

        when:
        def result = GraphQL.newGraphQL(schema).build().execute('{ hello }').data

        then:
        result == [hello: 'world']

    }

    def "query with sub-fields"() {
        given:
        GraphQLObjectType heroType = newObject()
                .name("heroType")
                .field(
                        newFieldDefinition()
                                .name("id")
                                .type(GraphQLString))
                .field(
                        newFieldDefinition()
                                .name("name")
                                .type(GraphQLString))
                .build()

        GraphQLFieldDefinition.Builder simpsonField = newFieldDefinition()
                .name("simpson")
                .type(heroType)
                .staticValue([id: '123', name: 'homer'])

        GraphQLSchema graphQLSchema = newSchema().query(
                newObject()
                        .name("RootQueryType")
                        .field(simpsonField)
                        .build()
        ).build()

        when:
        def result = GraphQL.newGraphQL(graphQLSchema).build().execute('{ simpson { id, name } }').data

        then:
        result == [simpson: [id: '123', name: 'homer']]
    }

    def "query with validation errors"() {
        given:
        GraphQLFieldDefinition.Builder fieldDefinition = newFieldDefinition()
                .name("hello")
                .type(GraphQLString)
                .argument(newArgument().name("arg").type(GraphQLString))
                .staticValue("world")
        GraphQLSchema schema = newSchema().query(
                newObject()
                        .name("RootQueryType")
                        .field(fieldDefinition)
                        .build()
        ).build()

        when:
        def errors = GraphQL.newGraphQL(schema).build().execute('{ hello(arg:11) }').errors

        then:
        errors.size() == 1
    }

    def "query with invalid syntax"() {
        given:
        GraphQLSchema schema = newSchema().query(
                newObject()
                        .name("RootQueryType")
                        .build()
        ).build()

        when:
        def errors = GraphQL.newGraphQL(schema).build().execute('{ hello(() }').errors

        then:
        errors.size() == 1
        errors[0].errorType == ErrorType.InvalidSyntax
        errors[0].locations == [new SourceLocation(1, 9)]
    }

    def "query with invalid syntax 2"() {
        given:
        GraphQLSchema schema = newSchema().query(
                newObject()
                        .name("RootQueryType")
                        .build()
        ).build()

        when:
        def errors = GraphQL.newGraphQL(schema).build().execute('{ hello[](() }').errors

        then:
        errors.size() == 1
        errors[0].errorType == ErrorType.InvalidSyntax
        errors[0].locations == [new SourceLocation(1, 8)]
    }

    def "non null argument is missing"() {
        given:
        GraphQLSchema schema = newSchema().query(
                newObject()
                        .name("RootQueryType")
                        .field(newFieldDefinition()
                                .name("field")
                                .type(GraphQLString)
                                .argument(newArgument()
                                        .name("arg")
                                        .type(GraphQLNonNull.nonNull(GraphQLString))))
                        .build()
        ).build()

        when:
        def errors = GraphQL.newGraphQL(schema).build().execute('{ field }').errors

        then:
        errors.size() == 1
        errors[0].errorType == ErrorType.ValidationError
        errors[0].locations == [new SourceLocation(1, 3)]
        (errors[0] as ValidationError).validationErrorType == ValidationErrorType.MissingFieldArgument
    }

    def "`Iterable` can be used as a `GraphQLList` field result"() {
        given:
        def set = new HashSet<String>()
        set.add("One")
        set.add("Two")

        def schema = newSchema()
                .query(newObject()
                        .name("QueryType")
                        .field(newFieldDefinition()
                                .name("set")
                                .type(list(GraphQLString))
                                .dataFetcher({ set })))
                .build()

        when:
        def data = GraphQL.newGraphQL(schema).build().execute("query { set }").data

        then:
        data == [set: ['One', 'Two']]
    }

    def "document with two operations executes specified operation"() {
        given:

        GraphQLSchema schema = newSchema().query(
                newObject()
                        .name("RootQueryType")
                        .field(newFieldDefinition().name("field1").type(GraphQLString).dataFetcher(new StaticDataFetcher("value1")))
                        .field(newFieldDefinition().name("field2").type(GraphQLString).dataFetcher(new StaticDataFetcher("value2")))
        )
                .build()

        def query = """
        query Query1 { field1 }
        query Query2 { field2 }
        """

        def expected = [field2: 'value2']

        when:
        def executionInput = newExecutionInput().query(query).operationName('Query2').context(null).variables([:])
        def result = GraphQL.newGraphQL(schema).build().execute(executionInput)

        then:
        result.data == expected
        result.errors.size() == 0
    }

    def "document with two operations but no specified operation throws"() {
        given:

        GraphQLSchema schema = newSchema().query(
                newObject()
                        .name("RootQueryType")
                        .field(newFieldDefinition().name("name").type(GraphQLString))
        )
                .build()

        def query = """
        query Query1 { name }
        query Query2 { name }
        """

        when:
        GraphQL.newGraphQL(schema).build().execute(query)

        then:
        thrown(GraphQLException)
    }

    def "null mutation type does not throw an npe re: #345 but returns and error"() {
        given:

        GraphQLSchema schema = newSchema().query(
                newObject()
                        .name("Query")
        )
                .build()

        when:
        def result = new GraphQL(schema).execute("mutation { doesNotExist }")

        then:
        result.errors.size() == 1
        result.errors[0].class == MissingRootTypeException
    }

    def "#875 a subscription query against a schema that doesn't support subscriptions should result in a GraphQL error"() {
        given:

        GraphQLSchema schema = newSchema().query(
                newObject()
                        .name("Query")
        )
                .build()

        when:
        def result = new GraphQL(schema).execute("subscription { doesNotExist }")

        then:
        result.errors.size() == 1
        result.errors[0].class == MissingRootTypeException
    }

    def "query with int literal too large"() {
        given:
        GraphQLSchema schema = newSchema().query(
                newObject()
                        .name("QueryType")
                        .field(
                                newFieldDefinition()
                                        .name("foo")
                                        .type(GraphQLInt)
                                        .argument(newArgument().name("bar").type(GraphQLInt).build())
                                        .dataFetcher({ return it.getArgument("bar") })
                        ))
                .build()
        def query = "{foo(bar: 12345678910)}"
        when:
        def result = GraphQL.newGraphQL(schema).build().execute(query)

        then:
        result.errors.size() == 1
        result.errors[0].message == "Validation error of type WrongType: argument 'bar' with value 'IntValue{value=12345678910}' is not a valid 'Int' - Expected value to be in the Integer range but it was '12345678910' @ 'foo'"
    }

    @SuppressWarnings("GroovyAssignabilityCheck")
    def "query with missing argument results in arguments map missing the key"() {
        given:
        def dataFetcher = Mock(DataFetcher)
        GraphQLSchema schema = newSchema().query(
                newObject()
                        .name("QueryType")
                        .field(
                                newFieldDefinition()
                                        .name("foo")
                                        .type(GraphQLInt)
                                        .argument(newArgument().name("bar").type(GraphQLInt).build())
                                        .dataFetcher(dataFetcher)
                        ))
                .build()
        def query = "{foo}"
        when:
        GraphQL.newGraphQL(schema).build().execute(query)

        then:
        1 * dataFetcher.get(_) >> {
            DataFetchingEnvironment env ->
                assert !env.arguments.containsKey('bar')
        }
    }

    @SuppressWarnings("GroovyAssignabilityCheck")
    def "query with null argument results in arguments map with value null "() {
        given:
        def dataFetcher = Mock(DataFetcher)
        GraphQLSchema schema = newSchema().query(
                newObject()
                        .name("QueryType")
                        .field(
                                newFieldDefinition()
                                        .name("foo")
                                        .type(GraphQLInt)
                                        .argument(newArgument().name("bar").type(GraphQLInt).build())
                                        .dataFetcher(dataFetcher)
                        ))
                .build()
        def query = "{foo(bar: null)}"
        DataFetchingEnvironment dataFetchingEnvironment
        when:
        GraphQL.newGraphQL(schema).build().execute(query)

        then:
        1 * dataFetcher.get(_) >> {
            DataFetchingEnvironment env ->
                dataFetchingEnvironment = env
                assert env.arguments.containsKey('bar')
                assert env.arguments['bar'] == null
        }
    }

    @SuppressWarnings("GroovyAssignabilityCheck")
    def "query with missing key in an input object result in a map with missing key"() {
        given:
        def dataFetcher = Mock(DataFetcher)
        def inputObject = newInputObject().name("bar")
                .field(newInputObjectField().name("someKey").type(GraphQLString).build())
                .field(newInputObjectField().name("otherKey").type(GraphQLString).build()).build()
        GraphQLSchema schema = newSchema().query(
                newObject()
                        .name("QueryType")
                        .field(
                                newFieldDefinition()
                                        .name("foo")
                                        .type(GraphQLInt)
                                        .argument(newArgument().name("bar").type(inputObject).build())
                                        .dataFetcher(dataFetcher)
                        ))
                .build()
        def query = "{foo(bar: {someKey: \"value\"})}"
        when:
        def result = GraphQL.newGraphQL(schema).build().execute(query)

        then:
        result.errors.size() == 0
        1 * dataFetcher.get(_) >> {
            DataFetchingEnvironment env ->
                assert env.arguments.size() == 1
                assert env.arguments["bar"] instanceof Map
                assert env.arguments['bar']['someKey'] == 'value'
                assert !(env.arguments['bar'] as Map).containsKey('otherKey')
        }
    }

    @SuppressWarnings("GroovyAssignabilityCheck")
    def "query with null value in an input object result in a map with null as value"() {
        given:
        def dataFetcher = Mock(DataFetcher)
        def inputObject = newInputObject().name("bar")
                .field(newInputObjectField().name("someKey").type(GraphQLString).build())
                .field(newInputObjectField().name("otherKey").type(GraphQLString).build()).build()
        GraphQLSchema schema = newSchema().query(
                newObject()
                        .name("QueryType")
                        .field(
                                newFieldDefinition()
                                        .name("foo")
                                        .type(GraphQLInt)
                                        .argument(newArgument().name("bar").type(inputObject).build())
                                        .dataFetcher(dataFetcher)
                        ))
                .build()
        def query = "{foo(bar: {someKey: \"value\", otherKey: null})}"
        when:
        def result = GraphQL.newGraphQL(schema).build().execute(query)

        then:
        result.errors.size() == 0
        1 * dataFetcher.get(_) >> {
            DataFetchingEnvironment env ->
                assert env.arguments.size() == 1
                assert env.arguments["bar"] instanceof Map
                assert env.arguments['bar']['someKey'] == 'value'
                assert (env.arguments['bar'] as Map).containsKey('otherKey')
                assert env.arguments['bar']['otherKey'] == null
        }
    }

    def "query with missing List input field results in a map with a missing key"() {
        given:
        def dataFetcher = Mock(DataFetcher)
        def inputObject = newInputObject().name("bar")
                .field(newInputObjectField().name("list").type(list(GraphQLString)).build())
                .build()
        GraphQLSchema schema = newSchema().query(
                newObject()
                        .name("QueryType")
                        .field(
                                newFieldDefinition()
                                        .name("foo")
                                        .type(GraphQLInt)
                                        .argument(newArgument().name("bar").type(inputObject).build())
                                        .dataFetcher(dataFetcher)
                        ))
                .build()
        def query = "{foo(bar: {})}"
        when:
        def result = GraphQL.newGraphQL(schema).build().execute(query)

        then:
        result.errors.size() == 0
        1 * dataFetcher.get(_) >> {
            DataFetchingEnvironment env ->
                assert env.arguments.size() == 1
                assert env.arguments["bar"] instanceof Map
                assert !(env.arguments['bar'] as Map).containsKey('list')
        }
    }

    def "query with null List input field results in a map with null as key"() {
        given:
        def dataFetcher = Mock(DataFetcher)
        def inputObject = newInputObject().name("bar")
                .field(newInputObjectField().name("list").type(list(GraphQLString)).build())
                .build()
        GraphQLSchema schema = newSchema().query(
                newObject()
                        .name("QueryType")
                        .field(
                                newFieldDefinition()
                                        .name("foo")
                                        .type(GraphQLInt)
                                        .argument(newArgument().name("bar").type(inputObject).build())
                                        .dataFetcher(dataFetcher)
                        ))
                .build()
        def query = "{foo(bar: {list: null})}"
        when:
        def result = GraphQL.newGraphQL(schema).build().execute(query)

        then:
        result.errors.size() == 0
        1 * dataFetcher.get(_) >> {
            DataFetchingEnvironment env ->
                assert env.arguments.size() == 1
                assert env.arguments["bar"] instanceof Map
                assert (env.arguments['bar'] as Map).containsKey('list')
                assert env.arguments['bar']['list'] == null
        }
    }

    def "query with List containing null input field results in a map with a list containing null"() {
        given:
        def dataFetcher = Mock(DataFetcher)
        def inputObject = newInputObject().name("bar")
                .field(newInputObjectField().name("list").type(list(GraphQLString)).build())
                .build()
        GraphQLSchema schema = newSchema().query(
                newObject()
                        .name("QueryType")
                        .field(
                                newFieldDefinition()
                                        .name("foo")
                                        .type(GraphQLInt)
                                        .argument(newArgument().name("bar").type(inputObject).build())
                                        .dataFetcher(dataFetcher)
                        ))
                .build()
        def query = "{foo(bar: {list: [null]})}"
        when:
        def result = GraphQL.newGraphQL(schema).build().execute(query)

        then:
        result.errors.size() == 0
        1 * dataFetcher.get(_) >> {
            DataFetchingEnvironment env ->
                assert env.arguments.size() == 1
                assert env.arguments["bar"] instanceof Map
                assert (env.arguments['bar'] as Map).containsKey('list')
                assert env.arguments['bar']['list'] == [null]
        }
    }

    def "#448 invalid trailing braces are handled correctly"() {
        when:
        def result = GraphQL.newGraphQL(StarWarsSchema.starWarsSchema).build().execute("{hero { name }} }")

        then:
        !result.errors.isEmpty()
        result.errors[0].errorType == ErrorType.InvalidSyntax
    }


    def "wrong argument type: array of enum instead of enum"() {
        given:
        GraphQLEnumType enumType = GraphQLEnumType.newEnum().name("EnumType").value("Val1").value("Val2").build()

        GraphQLObjectType queryType = newObject()
                .name("QueryType")
                .field(newFieldDefinition()
                        .name("query")
                        .argument(newArgument().name("fooParam").type(enumType))
                        .type(GraphQLInt))
                .build()

        GraphQLSchema schema = newSchema()
                .query(queryType)
                .build()
        when:
        final GraphQL graphQL = GraphQL.newGraphQL(schema).build()
        final ExecutionResult result = graphQL.execute("{query (fooParam: [Val1,Val2])}")
        then:
        result.errors.size() == 1
        result.errors[0].errorType == ErrorType.ValidationError

    }


    def "execution input passing builder"() {
        given:
        GraphQLSchema schema = simpleSchema()

        when:
        def builder = newExecutionInput().query('{ hello }')
        def result = GraphQL.newGraphQL(schema).build().execute(builder).data

        then:
        result == [hello: 'world']
    }

    def "execution input using builder function"() {
        given:
        GraphQLSchema schema = simpleSchema()

        when:

        def builderFunction = { it.query('{hello}') } as UnaryOperator<Builder>
        def result = GraphQL.newGraphQL(schema).build().execute(builderFunction).data

        then:
        result == [hello: 'world']
    }

    def "execution input passing builder to async"() {
        given:
        GraphQLSchema schema = simpleSchema()

        when:
        def builder = newExecutionInput().query('{ hello }')
        def result = GraphQL.newGraphQL(schema).build().executeAsync(builder).join().data

        then:
        result == [hello: 'world']
    }

    def "execution input using builder function to async"() {
        given:
        GraphQLSchema schema = simpleSchema()

        when:

        def builderFunction = { it.query('{hello}') } as UnaryOperator<Builder>
        def result = GraphQL.newGraphQL(schema).build().executeAsync(builderFunction).join().data

        then:
        result == [hello: 'world']
    }

    @Unroll
    def "abort execution if query depth is too high (#query)"() {
        given:
        def foo = newObject()
                .name("Foo")
                .field(newFieldDefinition()
                        .name("field")
                        .type(typeRef('Foo'))
                        .build())
                .field(newFieldDefinition()
                        .name("scalar")
                        .type(GraphQLString)
                        .build())
                .build()
        GraphQLSchema schema = newSchema().query(
                newObject()
                        .name("RootQueryType")
                        .field(newFieldDefinition()
                                .name("field")
                                .type(foo)
                                .build()).build())
                .build()

        MaxQueryDepthInstrumentation maximumQueryDepthInstrumentation = new MaxQueryDepthInstrumentation(3)


        def graphql = GraphQL.newGraphQL(schema).instrumentation(maximumQueryDepthInstrumentation).build()

        when:
        def result = graphql.execute(query)

        then:
        result.errors.size() == 1
        result.errors[0].message.contains("maximum query depth exceeded")

        where:
        query                                                                       | _
        "{ field {field {field {field {scalar}}}} }"                                | _
        "{ field {field {field {scalar}}}} "                                        | _
        "{ field {field {field {field {scalar}}}} }"                                | _
        "{ field {field {field {field {field { scalar}}}} }}"                       | _
        "{ f2:field {field {field {scalar}}} f1: field{scalar} f3: field {scalar}}" | _
    }

    @Unroll
    def "abort execution if complexity is too high (#query)"() {
        given:
        def foo = newObject()
                .name("Foo")
                .field(newFieldDefinition()
                        .name("field")
                        .type(typeRef('Foo'))
                        .build())
                .field(newFieldDefinition()
                        .name("scalar")
                        .type(GraphQLString)
                        .build())
                .build()
        GraphQLSchema schema = newSchema().query(
                newObject()
                        .name("RootQueryType")
                        .field(newFieldDefinition()
                                .name("field")
                                .type(foo)
                                .build()).build())
                .build()

        MaxQueryComplexityInstrumentation maxQueryComplexityInstrumentation = new MaxQueryComplexityInstrumentation(3)


        def graphql = GraphQL.newGraphQL(schema).instrumentation(maxQueryComplexityInstrumentation).build()

        when:
        def result = graphql.execute(query)

        then:
        result.errors.size() == 1
        result.errors[0].message.contains("maximum query complexity exceeded")

        where:
        query                                                       | _
        "{ field {field {field {field {scalar}}}} }"                | _
        "{ field {field {field {scalar}}}} "                        | _
        "{ field {field {field {field {scalar}}}} }"                | _
        "{ f2:field {scalar} f1: field{scalar} f3: field {scalar}}" | _
    }

    @Unroll
    def "validation error with (#instrumentationName)"() {
        given:
        GraphQLObjectType foo = newObject()
                .name("Foo")
                .withInterface(typeRef("Node"))
                .field(
                        { field ->
                            field
                                    .name("id")
                                    .type(Scalars.GraphQLID)
                        } as UnaryOperator)
                .build()

        GraphQLInterfaceType node = GraphQLInterfaceType.newInterface()
                .name("Node")
                .field(
                        { field ->
                            field
                                    .name("id")
                                    .type(Scalars.GraphQLID)
                        } as UnaryOperator)
                .typeResolver({ type -> foo })
                .build()

        GraphQLObjectType query = newObject()
                .name("RootQuery")
                .field(
                        { field ->
                            field
                                    .name("a")
                                    .type(node)
                        } as UnaryOperator)
                .build()

        GraphQLSchema schema = newSchema()
                .query(query)
                .build()

        GraphQL graphQL = GraphQL.newGraphQL(schema)
                .instrumentation(instrumentation)
                .build()

        ExecutionInput executionInput = newExecutionInput()
                .query("{a}")
                .build()

        when:
        def result = graphQL.execute(executionInput)

        then:
        result.errors.size() == 1
        result.errors[0].message.contains("Sub selection required")

        where:
        instrumentationName    | instrumentation
        'max query depth'      | new MaxQueryDepthInstrumentation(10)
        'max query complexity' | new MaxQueryComplexityInstrumentation(10)
    }


    def "batched execution with non batched DataFetcher returning CompletableFuture"() {
        given:
        GraphQLObjectType foo = newObject()
                .name("Foo")
                .withInterface(typeRef("Node"))
                .field(
                        { field ->
                            field
                                    .name("id")
                                    .type(Scalars.GraphQLID)
                        } as UnaryOperator)
                .build()

        GraphQLInterfaceType node = GraphQLInterfaceType.newInterface()
                .name("Node")
                .field(
                        { field ->
                            field
                                    .name("id")
                                    .type(Scalars.GraphQLID)
                        } as UnaryOperator)
                .typeResolver(
                        {
                            env ->
                                if (env.getObject() instanceof CompletableFuture) {
                                    throw new RuntimeException("This seems bad!")
                                }

                                return foo
                        })
                .build()

        GraphQLObjectType query = newObject()
                .name("RootQuery")
                .field(
                        { field ->
                            field
                                    .name("node")
                                    .dataFetcher(
                                            { env ->
                                                CompletableFuture.supplyAsync({ ->
                                                    Map<String, String> map = new HashMap<>()
                                                    map.put("id", "abc")

                                                    return map
                                                })
                                            })
                                    .type(node)
                        } as UnaryOperator)
                .build()

        GraphQLSchema schema = newSchema()
                .query(query)
                .additionalType(foo)
                .build()

        GraphQL graphQL = GraphQL.newGraphQL(schema)
                .queryExecutionStrategy(new BatchedExecutionStrategy())
                .mutationExecutionStrategy(new BatchedExecutionStrategy())
                .build()

        ExecutionInput executionInput = newExecutionInput()
                .query("{node {id}}")
                .build()
        when:
        def result = graphQL
                .execute(executionInput)

        then:
        result.getData() == [node: [id: "abc"]]
    }

    class CaptureStrategy extends AsyncExecutionStrategy {
        ExecutionId executionId = null
        Instrumentation instrumentation = null

        @Override
        CompletableFuture<ExecutionResult> execute(ExecutionContext executionContext, ExecutionStrategyParameters parameters) {
            executionId = executionContext.executionId
            instrumentation = executionContext.instrumentation
            return super.execute(executionContext, parameters)
        }
    }

    def "graphql copying works as expected"() {

        def instrumentation = new SimpleInstrumentation()
        def hello = ExecutionId.from("hello")
        def executionIdProvider = new ExecutionIdProvider() {
            @Override
            ExecutionId provide(String q, String operationName, Object context) {
                return hello
            }
        }

        def queryStrategy = new CaptureStrategy()
        GraphQL graphQL = GraphQL.newGraphQL(simpleSchema())
                .queryExecutionStrategy(queryStrategy)
                .instrumentation(instrumentation)
                .executionIdProvider(executionIdProvider)
                .build()

        when:
        // now copy it as is
        def newGraphQL = graphQL.transform({ builder -> })
        def result = newGraphQL.execute('{ hello }').data

        then:
        result == [hello: 'world']
        queryStrategy.executionId == hello
        queryStrategy.instrumentation instanceof ChainedInstrumentation
        (queryStrategy.instrumentation as ChainedInstrumentation).getInstrumentations().contains(instrumentation)

        when:

        // now make some changes
        def newInstrumentation = new SimpleInstrumentation()
        def goodbye = ExecutionId.from("goodbye")
        def newExecutionIdProvider = new ExecutionIdProvider() {
            @Override
            ExecutionId provide(String q, String operationName, Object context) {
                return goodbye
            }
        }

        newGraphQL = graphQL.transform({ builder ->
            builder.executionIdProvider(newExecutionIdProvider).instrumentation(newInstrumentation)
        })
        result = newGraphQL.execute('{ hello }').data

        then:
        result == [hello: 'world']
        queryStrategy.executionId == goodbye
        queryStrategy.instrumentation instanceof ChainedInstrumentation
        (queryStrategy.instrumentation as ChainedInstrumentation).getInstrumentations().contains(newInstrumentation)
        !(queryStrategy.instrumentation as ChainedInstrumentation).getInstrumentations().contains(instrumentation)
    }

    def "disabling data loader instrumentation leaves instrumentation as is"() {
        given:
        def queryStrategy = new CaptureStrategy()
        def instrumentation = new SimpleInstrumentation()
        def builder = GraphQL.newGraphQL(simpleSchema())
                .queryExecutionStrategy(queryStrategy)
                .instrumentation(instrumentation)

        when:
        def graphql = builder
                .doNotAddDefaultInstrumentations()
                .build()
        graphql.execute('{ hello }')

        then:
        queryStrategy.instrumentation == instrumentation
    }

    def "a single DataLoader instrumentation leaves instrumentation as is"() {
        given:
        def queryStrategy = new CaptureStrategy()
        def instrumentation = new DataLoaderDispatcherInstrumentation()
        def builder = GraphQL.newGraphQL(simpleSchema())
                .queryExecutionStrategy(queryStrategy)
                .instrumentation(instrumentation)

        when:
        def graphql = builder
                .build()
        graphql.execute('{ hello }')

        then:
        queryStrategy.instrumentation == instrumentation
    }

    def "DataLoader instrumentation is the default instrumentation"() {
        given:
        def queryStrategy = new CaptureStrategy()
        def builder = GraphQL.newGraphQL(simpleSchema())
                .queryExecutionStrategy(queryStrategy)

        when:
        def graphql = builder
                .build()
        graphql.execute('{ hello }')

        then:
        queryStrategy.instrumentation instanceof DataLoaderDispatcherInstrumentation
    }

    def "query with triple quoted multi line strings"() {
        given:
        GraphQLFieldDefinition.Builder fieldDefinition = newFieldDefinition()
                .name("hello")
                .type(GraphQLString)
                .argument(newArgument().name("arg").type(GraphQLString))
                .dataFetcher({ env -> env.getArgument("arg") }
                )
        GraphQLSchema schema = newSchema().query(
                newObject()
                        .name("Query")
                        .field(fieldDefinition)
                        .build()
        ).build()

        when:
        def result = GraphQL.newGraphQL(schema).build().execute('''{ hello(arg:"""
world
over
many lines""") }''')

        then:
        result.data == [hello: '''world
over
many lines''']
    }

    def "variables map can't be null via ExecutionInput"() {
        given:

        when:
        def input = newExecutionInput().query('query($var:String){ hello(arg: $var) }').variables(null).build()

        then:
        def assEx = thrown(AssertException)
        assEx.message.contains("variables map can't be null")


    }

    def "query can't be null via ExecutionInput"() {
        given:

        when:
        def input = newExecutionInput().query(null).build()

        then:
        def assEx = thrown(AssertException)
        assEx.message.contains("query can't be null")


    }

    def "query must be set via ExecutionInput"() {
        given:

        when:
        def input = newExecutionInput().query().build()

        then:
        def assEx = thrown(AssertException)
        assEx.message.contains("query can't be null")


    }

<<<<<<< HEAD
    def "specified url can be defined and queried via introspection"() {
        given:
        GraphQLSchema schema = TestUtil.schema('type Query {foo: MyScalar} scalar MyScalar @specifiedBy(url:"myUrl")');

        when:
        def result = GraphQL.newGraphQL(schema).build().execute('{__type(name: "MyScalar") {name specifiedByUrl}}').getData();

        then:
        result == [__type: [name: "MyScalar", specifiedByUrl: "myUrl"]]


    }

=======
    def "test DFR and CF"() {
        def sdl = 'type Query { f : String } '

        DataFetcher df = { env ->

            def dfr = DataFetcherResult.newResult().data("hi").build()
            return CompletableFuture.supplyAsync({ -> dfr })
        }
        def schema = TestUtil.schema(sdl, [Query: [f: df]])
        def graphQL = GraphQL.newGraphQL(schema).build()
        when:
        def er = graphQL.execute("{f}")
        then:
        er.data["f"] == "hi"
    }
>>>>>>> 341e22cb
}<|MERGE_RESOLUTION|>--- conflicted
+++ resolved
@@ -1016,7 +1016,6 @@
 
     }
 
-<<<<<<< HEAD
     def "specified url can be defined and queried via introspection"() {
         given:
         GraphQLSchema schema = TestUtil.schema('type Query {foo: MyScalar} scalar MyScalar @specifiedBy(url:"myUrl")');
@@ -1026,11 +1025,8 @@
 
         then:
         result == [__type: [name: "MyScalar", specifiedByUrl: "myUrl"]]
-
-
-    }
-
-=======
+    }
+
     def "test DFR and CF"() {
         def sdl = 'type Query { f : String } '
 
@@ -1046,5 +1042,4 @@
         then:
         er.data["f"] == "hi"
     }
->>>>>>> 341e22cb
 }