--- conflicted
+++ resolved
@@ -115,12 +115,7 @@
 
         Document document = TestUtil.parseQuery(query)
 
-<<<<<<< HEAD
         def tree = localCreateExecutableNormalizedOperation(graphQLSchema, document, null, CoercedVariables.emptyVariables())
-=======
-
-        def tree = ExecutableNormalizedOperationFactory.createExecutableNormalizedOperation(graphQLSchema, document, null, CoercedVariables.emptyVariables())
->>>>>>> ede0c632
         def printedTree = printTreeWithLevelInfo(tree, graphQLSchema)
 
         expect:
@@ -205,13 +200,7 @@
 
         Document document = TestUtil.parseQuery(query)
 
-<<<<<<< HEAD
-        ExecutableNormalizedOperationFactory dependencyGraph = new ExecutableNormalizedOperationFactory()
         def tree = localCreateExecutableNormalizedOperation(graphQLSchema, document, null, CoercedVariables.emptyVariables())
-=======
-
-        def tree = ExecutableNormalizedOperationFactory.createExecutableNormalizedOperation(graphQLSchema, document, null, CoercedVariables.emptyVariables())
->>>>>>> ede0c632
         def printedTree = printTreeWithLevelInfo(tree, graphQLSchema)
 
         expect:
@@ -290,13 +279,7 @@
 
         Document document = TestUtil.parseQuery(query)
 
-<<<<<<< HEAD
-        ExecutableNormalizedOperationFactory dependencyGraph = new ExecutableNormalizedOperationFactory()
         def tree = localCreateExecutableNormalizedOperation(graphQLSchema, document, null, CoercedVariables.emptyVariables())
-=======
-
-        def tree = ExecutableNormalizedOperationFactory.createExecutableNormalizedOperation(graphQLSchema, document, null, CoercedVariables.emptyVariables())
->>>>>>> ede0c632
         def printedTree = printTreeWithLevelInfo(tree, graphQLSchema)
 
         expect:
@@ -346,13 +329,8 @@
 
         Document document = TestUtil.parseQuery(query)
 
-<<<<<<< HEAD
         ExecutableNormalizedOperationFactory dependencyGraph = new ExecutableNormalizedOperationFactory()
         def tree = localCreateExecutableNormalizedOperation(graphQLSchema, document, null, CoercedVariables.emptyVariables())
-=======
-
-        def tree = ExecutableNormalizedOperationFactory.createExecutableNormalizedOperation(graphQLSchema, document, null, CoercedVariables.emptyVariables())
->>>>>>> ede0c632
         def printedTree = printTree(tree)
 
         expect:
@@ -394,13 +372,8 @@
 
         Document document = TestUtil.parseQuery(query)
 
-<<<<<<< HEAD
         ExecutableNormalizedOperationFactory dependencyGraph = new ExecutableNormalizedOperationFactory()
         def tree = localCreateExecutableNormalizedOperation(graphQLSchema, document, null, CoercedVariables.emptyVariables())
-=======
-
-        def tree = ExecutableNormalizedOperationFactory.createExecutableNormalizedOperation(graphQLSchema, document, null, CoercedVariables.emptyVariables())
->>>>>>> ede0c632
         def printedTree = printTree(tree)
 
         expect:
@@ -449,13 +422,8 @@
 
         Document document = TestUtil.parseQuery(query)
 
-<<<<<<< HEAD
         ExecutableNormalizedOperationFactory dependencyGraph = new ExecutableNormalizedOperationFactory()
         def tree = localCreateExecutableNormalizedOperation(graphQLSchema, document, null, CoercedVariables.emptyVariables())
-=======
-
-        def tree = ExecutableNormalizedOperationFactory.createExecutableNormalizedOperation(graphQLSchema, document, null, CoercedVariables.emptyVariables())
->>>>>>> ede0c632
         def printedTree = printTree(tree)
 
         expect:
@@ -517,13 +485,8 @@
 
         Document document = TestUtil.parseQuery(query)
 
-<<<<<<< HEAD
         ExecutableNormalizedOperationFactory dependencyGraph = new ExecutableNormalizedOperationFactory()
         def tree = localCreateExecutableNormalizedOperation(graphQLSchema, document, null, CoercedVariables.emptyVariables())
-=======
-
-        def tree = ExecutableNormalizedOperationFactory.createExecutableNormalizedOperation(graphQLSchema, document, null, CoercedVariables.emptyVariables())
->>>>>>> ede0c632
         def printedTree = printTreeWithLevelInfo(tree, graphQLSchema)
 
         expect:
@@ -568,13 +531,8 @@
 
         Document document = TestUtil.parseQuery(query)
 
-<<<<<<< HEAD
         ExecutableNormalizedOperationFactory dependencyGraph = new ExecutableNormalizedOperationFactory()
         def tree = localCreateExecutableNormalizedOperation(graphQLSchema, document, null, CoercedVariables.emptyVariables())
-=======
-
-        def tree = ExecutableNormalizedOperationFactory.createExecutableNormalizedOperation(graphQLSchema, document, null, CoercedVariables.emptyVariables())
->>>>>>> ede0c632
         def printedTree = printTree(tree)
 
         expect:
@@ -617,13 +575,8 @@
 
         Document document = TestUtil.parseQuery(query)
 
-<<<<<<< HEAD
         ExecutableNormalizedOperationFactory dependencyGraph = new ExecutableNormalizedOperationFactory()
         def tree = localCreateExecutableNormalizedOperation(graphQLSchema, document, null, CoercedVariables.emptyVariables())
-=======
-
-        def tree = ExecutableNormalizedOperationFactory.createExecutableNormalizedOperation(graphQLSchema, document, null, CoercedVariables.emptyVariables())
->>>>>>> ede0c632
         def printedTree = printTree(tree)
 
         expect:
@@ -666,13 +619,8 @@
 
         Document document = TestUtil.parseQuery(query)
 
-<<<<<<< HEAD
         ExecutableNormalizedOperationFactory dependencyGraph = new ExecutableNormalizedOperationFactory()
         def tree = localCreateExecutableNormalizedOperation(graphQLSchema, document, null, CoercedVariables.emptyVariables())
-=======
-
-        def tree = ExecutableNormalizedOperationFactory.createExecutableNormalizedOperation(graphQLSchema, document, null, CoercedVariables.emptyVariables())
->>>>>>> ede0c632
         def printedTree = printTree(tree)
 
         expect:
@@ -703,13 +651,8 @@
 
         Document document = TestUtil.parseQuery(query)
 
-<<<<<<< HEAD
         ExecutableNormalizedOperationFactory dependencyGraph = new ExecutableNormalizedOperationFactory()
         def tree = localCreateExecutableNormalizedOperation(graphQLSchema, document, null, CoercedVariables.emptyVariables())
-=======
-
-        def tree = ExecutableNormalizedOperationFactory.createExecutableNormalizedOperation(graphQLSchema, document, null, CoercedVariables.emptyVariables())
->>>>>>> ede0c632
         def printedTree = printTree(tree)
 
         expect:
@@ -759,13 +702,8 @@
 
         Document document = TestUtil.parseQuery(query)
 
-<<<<<<< HEAD
         ExecutableNormalizedOperationFactory dependencyGraph = new ExecutableNormalizedOperationFactory()
         def tree = localCreateExecutableNormalizedOperation(graphQLSchema, document, null, CoercedVariables.emptyVariables())
-=======
-
-        def tree = ExecutableNormalizedOperationFactory.createExecutableNormalizedOperation(graphQLSchema, document, null, CoercedVariables.emptyVariables())
->>>>>>> ede0c632
         def printedTree = printTreeWithLevelInfo(tree, graphQLSchema)
 
         expect:
@@ -814,13 +752,8 @@
 
         Document document = TestUtil.parseQuery(query)
 
-<<<<<<< HEAD
         ExecutableNormalizedOperationFactory dependencyGraph = new ExecutableNormalizedOperationFactory()
         def tree = localCreateExecutableNormalizedOperation(graphQLSchema, document, null, CoercedVariables.emptyVariables())
-=======
-
-        def tree = ExecutableNormalizedOperationFactory.createExecutableNormalizedOperation(graphQLSchema, document, null, CoercedVariables.emptyVariables())
->>>>>>> ede0c632
         def printedTree = printTreeWithLevelInfo(tree, graphQLSchema)
 
         expect:
@@ -858,13 +791,8 @@
 
         Document document = TestUtil.parseQuery(query)
 
-<<<<<<< HEAD
         ExecutableNormalizedOperationFactory dependencyGraph = new ExecutableNormalizedOperationFactory()
         def tree = localCreateExecutableNormalizedOperation(graphQLSchema, document, null, CoercedVariables.emptyVariables())
-=======
-
-        def tree = ExecutableNormalizedOperationFactory.createExecutableNormalizedOperation(graphQLSchema, document, null, CoercedVariables.emptyVariables())
->>>>>>> ede0c632
         def printedTree = printTree(tree)
 
         expect:
@@ -907,13 +835,8 @@
 
         Document document = TestUtil.parseQuery(query)
 
-<<<<<<< HEAD
         def dependencyGraph = new ExecutableNormalizedOperationFactory()
         def tree = localCreateExecutableNormalizedOperation(graphQLSchema, document, null, CoercedVariables.emptyVariables())
-=======
-
-        def tree = ExecutableNormalizedOperationFactory.createExecutableNormalizedOperation(graphQLSchema, document, null, CoercedVariables.emptyVariables())
->>>>>>> ede0c632
         def printedTree = printTreeWithLevelInfo(tree, graphQLSchema)
 
         expect:
@@ -952,13 +875,8 @@
 
         Document document = TestUtil.parseQuery(query)
 
-<<<<<<< HEAD
         def dependencyGraph = new ExecutableNormalizedOperationFactory()
         def tree = localCreateExecutableNormalizedOperation(graphQLSchema, document, null, CoercedVariables.emptyVariables())
-=======
-
-        def tree = ExecutableNormalizedOperationFactory.createExecutableNormalizedOperation(graphQLSchema, document, null, CoercedVariables.emptyVariables())
->>>>>>> ede0c632
         def printedTree = printTreeWithLevelInfo(tree, graphQLSchema)
 
         expect:
@@ -1005,13 +923,8 @@
 
         Document document = TestUtil.parseQuery(query)
 
-<<<<<<< HEAD
         def dependencyGraph = new ExecutableNormalizedOperationFactory()
         def tree = localCreateExecutableNormalizedOperation(graphQLSchema, document, null, CoercedVariables.emptyVariables())
-=======
-
-        def tree = ExecutableNormalizedOperationFactory.createExecutableNormalizedOperation(graphQLSchema, document, null, CoercedVariables.emptyVariables())
->>>>>>> ede0c632
         def printedTree = printTreeWithLevelInfo(tree, graphQLSchema)
 
         expect:
@@ -1113,13 +1026,8 @@
         Document document = TestUtil.parseQuery(query)
         def subFooField = (document.getDefinitions()[1] as FragmentDefinition).getSelectionSet().getSelections()[0] as Field
 
-<<<<<<< HEAD
         ExecutableNormalizedOperationFactory dependencyGraph = new ExecutableNormalizedOperationFactory()
         def tree = localCreateExecutableNormalizedOperation(graphQLSchema, document, null, CoercedVariables.emptyVariables())
-=======
-
-        def tree = ExecutableNormalizedOperationFactory.createExecutableNormalizedOperation(graphQLSchema, document, null, CoercedVariables.emptyVariables())
->>>>>>> ede0c632
         def fieldToNormalizedField = tree.getFieldToNormalizedField()
 
         expect:
@@ -1161,13 +1069,8 @@
         def petsField = (document.getDefinitions()[0] as OperationDefinition).getSelectionSet().getSelections()[0] as Field
         def idField = petsField.getSelectionSet().getSelections()[0] as Field
 
-<<<<<<< HEAD
         ExecutableNormalizedOperationFactory dependencyGraph = new ExecutableNormalizedOperationFactory()
         def tree = localCreateExecutableNormalizedOperation(graphQLSchema, document, null, CoercedVariables.emptyVariables())
-=======
-
-        def tree = ExecutableNormalizedOperationFactory.createExecutableNormalizedOperation(graphQLSchema, document, null, CoercedVariables.emptyVariables())
->>>>>>> ede0c632
         def fieldToNormalizedField = tree.getFieldToNormalizedField()
 
 
@@ -1215,13 +1118,8 @@
         def schemaField = selections[2] as Field
         def typeField = selections[3] as Field
 
-<<<<<<< HEAD
         ExecutableNormalizedOperationFactory dependencyGraph = new ExecutableNormalizedOperationFactory()
         def tree = localCreateExecutableNormalizedOperation(graphQLSchema, document, null, CoercedVariables.emptyVariables())
-=======
-
-        def tree = ExecutableNormalizedOperationFactory.createExecutableNormalizedOperation(graphQLSchema, document, null, CoercedVariables.emptyVariables())
->>>>>>> ede0c632
         def fieldToNormalizedField = tree.getFieldToNormalizedField()
 
         expect:
@@ -1277,13 +1175,8 @@
 
         Document document = TestUtil.parseQuery(query)
 
-<<<<<<< HEAD
         ExecutableNormalizedOperationFactory dependencyGraph = new ExecutableNormalizedOperationFactory()
         def tree = localCreateExecutableNormalizedOperation(graphQLSchema, document, null, CoercedVariables.emptyVariables())
-=======
-
-        def tree = ExecutableNormalizedOperationFactory.createExecutableNormalizedOperation(graphQLSchema, document, null, CoercedVariables.emptyVariables())
->>>>>>> ede0c632
         def printedTree = printTreeWithLevelInfo(tree, graphQLSchema)
 
         expect:
@@ -1325,13 +1218,8 @@
 
         Document document = TestUtil.parseQuery(query)
 
-<<<<<<< HEAD
         ExecutableNormalizedOperationFactory dependencyGraph = new ExecutableNormalizedOperationFactory()
         def tree = localCreateExecutableNormalizedOperation(graphQLSchema, document, null, CoercedVariables.emptyVariables())
-=======
-
-        def tree = ExecutableNormalizedOperationFactory.createExecutableNormalizedOperation(graphQLSchema, document, null, CoercedVariables.emptyVariables())
->>>>>>> ede0c632
         def printedTree = printTree(tree)
 
         expect:
@@ -1358,13 +1246,8 @@
 
         Document document = TestUtil.parseQuery(query)
 
-<<<<<<< HEAD
         ExecutableNormalizedOperationFactory dependencyGraph = new ExecutableNormalizedOperationFactory()
         def tree = localCreateExecutableNormalizedOperation(graphQLSchema, document, null, CoercedVariables.emptyVariables())
-=======
-
-        def tree = ExecutableNormalizedOperationFactory.createExecutableNormalizedOperation(graphQLSchema, document, null, CoercedVariables.emptyVariables())
->>>>>>> ede0c632
         def normalizedFieldToMergedField = tree.getNormalizedFieldToMergedField()
         Traverser<ExecutableNormalizedField> traverser = Traverser.depthFirst({ it.getChildren() })
         List<MergedField> result = new ArrayList<>()
@@ -1404,11 +1287,7 @@
 
 
         when:
-<<<<<<< HEAD
         def tree = localCreateExecutableNormalizedOperation(graphQLSchema, document, null, CoercedVariables.emptyVariables())
-=======
-        def tree = ExecutableNormalizedOperationFactory.createExecutableNormalizedOperation(graphQLSchema, document, null, CoercedVariables.emptyVariables())
->>>>>>> ede0c632
         def coordinatesToNormalizedFields = tree.coordinatesToNormalizedFields
 
         then:
@@ -1506,13 +1385,8 @@
 
         Document document = TestUtil.parseQuery(mutation)
 
-<<<<<<< HEAD
         ExecutableNormalizedOperationFactory dependencyGraph = new ExecutableNormalizedOperationFactory()
         def tree = localCreateExecutableNormalizedOperation(graphQLSchema, document, null, CoercedVariables.emptyVariables())
-=======
-
-        def tree = ExecutableNormalizedOperationFactory.createExecutableNormalizedOperation(graphQLSchema, document, null, CoercedVariables.emptyVariables())
->>>>>>> ede0c632
         def printedTree = printTreeWithLevelInfo(tree, graphQLSchema)
 
         expect:
@@ -1569,11 +1443,7 @@
         // the normalized arg value should be the same regardless of how the value was provided
         def expectedNormalizedArgValue = [foo: new NormalizedInputValue("String", parseValue('"foo"')), input2: new NormalizedInputValue("Input2", [bar: new NormalizedInputValue("Int", parseValue("123"))])]
         when:
-<<<<<<< HEAD
         def tree = localCreateExecutableNormalizedOperationWithRawVariables(graphQLSchema, document, null, RawVariables.of(variables))
-=======
-        def tree = ExecutableNormalizedOperationFactory.createExecutableNormalizedOperationWithRawVariables(graphQLSchema, document, null, RawVariables.of(variables))
->>>>>>> ede0c632
         def topLevelField = tree.getTopLevelFields().get(0)
         def secondField = topLevelField.getChildren().get(0)
         def arg1 = secondField.getNormalizedArgument("arg1")
@@ -1614,11 +1484,7 @@
         def document = TestUtil.parseQuery(query)
 
         when:
-<<<<<<< HEAD
         def tree = localCreateExecutableNormalizedOperationWithRawVariables(graphQLSchema, document, null, RawVariables.emptyVariables())
-=======
-        def tree = ExecutableNormalizedOperationFactory.createExecutableNormalizedOperationWithRawVariables(graphQLSchema, document, null, RawVariables.emptyVariables())
->>>>>>> ede0c632
 
         then:
         def topLevelField = tree.getTopLevelFields().get(0)
@@ -1657,11 +1523,7 @@
                 otherVar: null,
         ]
         when:
-<<<<<<< HEAD
         def tree = localCreateExecutableNormalizedOperationWithRawVariables(graphQLSchema, document, null, RawVariables.of(variables))
-=======
-        def tree = ExecutableNormalizedOperationFactory.createExecutableNormalizedOperationWithRawVariables(graphQLSchema, document, null, RawVariables.of(variables))
->>>>>>> ede0c632
 
         then:
         def topLevelField = tree.getTopLevelFields().get(0)
@@ -1713,11 +1575,7 @@
         Document document = TestUtil.parseQuery(query)
 
         when:
-<<<<<<< HEAD
         def tree = localCreateExecutableNormalizedOperationWithRawVariables(graphQLSchema, document, null, RawVariables.of(variables))
-=======
-        def tree = ExecutableNormalizedOperationFactory.createExecutableNormalizedOperationWithRawVariables(graphQLSchema, document, null, RawVariables.of(variables))
->>>>>>> ede0c632
         def topLevelField = tree.getTopLevelFields().get(0)
         def arg1 = topLevelField.getNormalizedArgument("arg1")
         def arg2 = topLevelField.getNormalizedArgument("arg2")
@@ -1770,11 +1628,7 @@
         Document document = TestUtil.parseQuery(query)
 
         when:
-<<<<<<< HEAD
         def tree = localCreateExecutableNormalizedOperationWithRawVariables(graphQLSchema, document, null, RawVariables.of(variables))
-=======
-        def tree = ExecutableNormalizedOperationFactory.createExecutableNormalizedOperationWithRawVariables(graphQLSchema, document, null, RawVariables.of(variables))
->>>>>>> ede0c632
         def topLevelField = tree.getTopLevelFields().get(0)
         def arg1 = topLevelField.getNormalizedArgument("arg1")
         def arg2 = topLevelField.getNormalizedArgument("arg2")
@@ -1829,11 +1683,7 @@
         Document document = TestUtil.parseQuery(query)
 
         when:
-<<<<<<< HEAD
         def tree = localCreateExecutableNormalizedOperationWithRawVariables(graphQLSchema, document, null, RawVariables.emptyVariables())
-=======
-        def tree = ExecutableNormalizedOperationFactory.createExecutableNormalizedOperationWithRawVariables(graphQLSchema, document, null, RawVariables.emptyVariables())
->>>>>>> ede0c632
 
         then:
         tree.normalizedFieldToMergedField.size() == 3
@@ -1891,11 +1741,7 @@
         Document document = TestUtil.parseQuery(query)
 
         when:
-<<<<<<< HEAD
         def tree = localCreateExecutableNormalizedOperationWithRawVariables(graphQLSchema, document, null, RawVariables.emptyVariables())
-=======
-        def tree = ExecutableNormalizedOperationFactory.createExecutableNormalizedOperationWithRawVariables(graphQLSchema, document, null, RawVariables.emptyVariables())
->>>>>>> ede0c632
         def printedTree = printTreeWithLevelInfo(tree, graphQLSchema)
 
         then:
@@ -1943,11 +1789,7 @@
         Document document = TestUtil.parseQuery(query)
 
         when:
-<<<<<<< HEAD
         def tree = localCreateExecutableNormalizedOperationWithRawVariables(graphQLSchema, document, null, RawVariables.emptyVariables())
-=======
-        def tree = ExecutableNormalizedOperationFactory.createExecutableNormalizedOperationWithRawVariables(graphQLSchema, document, null, RawVariables.emptyVariables())
->>>>>>> ede0c632
         def printedTree = printTreeWithLevelInfo(tree, graphQLSchema)
 
         then:
@@ -2023,11 +1865,7 @@
         Document document = TestUtil.parseQuery(query)
 
         when:
-<<<<<<< HEAD
         def tree = localCreateExecutableNormalizedOperationWithRawVariables(schema, document, null, RawVariables.emptyVariables())
-=======
-        def tree = ExecutableNormalizedOperationFactory.createExecutableNormalizedOperationWithRawVariables(schema, document, null, RawVariables.emptyVariables())
->>>>>>> ede0c632
         def printedTree = printTreeWithLevelInfo(tree, schema)
 
         then:
@@ -2091,11 +1929,7 @@
         Document document = TestUtil.parseQuery(query)
 
         when:
-<<<<<<< HEAD
         def tree = localCreateExecutableNormalizedOperationWithRawVariables(schema, document, null, RawVariables.emptyVariables())
-=======
-        def tree = ExecutableNormalizedOperationFactory.createExecutableNormalizedOperationWithRawVariables(schema, document, null, RawVariables.emptyVariables())
->>>>>>> ede0c632
         def printedTree = printTreeWithLevelInfo(tree, schema)
 
         then:
@@ -2152,11 +1986,7 @@
         Document document = TestUtil.parseQuery(query)
 
         when:
-<<<<<<< HEAD
         def tree = localCreateExecutableNormalizedOperationWithRawVariables(schema, document, null, RawVariables.emptyVariables())
-=======
-        def tree = ExecutableNormalizedOperationFactory.createExecutableNormalizedOperationWithRawVariables(schema, document, null, RawVariables.emptyVariables())
->>>>>>> ede0c632
         def printedTree = printTreeWithLevelInfo(tree, schema)
 
         then:
@@ -2231,11 +2061,7 @@
         Document document = TestUtil.parseQuery(query)
 
         when:
-<<<<<<< HEAD
         def tree = localCreateExecutableNormalizedOperationWithRawVariables(schema, document, null, RawVariables.emptyVariables())
-=======
-        def tree = ExecutableNormalizedOperationFactory.createExecutableNormalizedOperationWithRawVariables(schema, document, null, RawVariables.emptyVariables())
->>>>>>> ede0c632
         def printedTree = printTreeWithLevelInfo(tree, schema)
 
         then:
@@ -2297,11 +2123,7 @@
         Document document = TestUtil.parseQuery(query)
 
         when:
-<<<<<<< HEAD
         def tree = localCreateExecutableNormalizedOperationWithRawVariables(schema, document, null, RawVariables.emptyVariables())
-=======
-        def tree = ExecutableNormalizedOperationFactory.createExecutableNormalizedOperationWithRawVariables(schema, document, null, RawVariables.emptyVariables())
->>>>>>> ede0c632
         def printedTree = printTreeWithLevelInfo(tree, schema)
 
         then:
@@ -2343,11 +2165,7 @@
         Document document = TestUtil.parseQuery(query)
 
         when:
-<<<<<<< HEAD
         def tree = localCreateExecutableNormalizedOperationWithRawVariables(schema, document, null, RawVariables.emptyVariables())
-=======
-        def tree = ExecutableNormalizedOperationFactory.createExecutableNormalizedOperationWithRawVariables(schema, document, null, RawVariables.emptyVariables())
->>>>>>> ede0c632
         def printedTree = printTreeWithLevelInfo(tree, schema)
 
         then:
@@ -2390,11 +2208,7 @@
         Document document = TestUtil.parseQuery(query)
 
         when:
-<<<<<<< HEAD
         def tree = localCreateExecutableNormalizedOperationWithRawVariables(schema, document, null, RawVariables.emptyVariables())
-=======
-        def tree = ExecutableNormalizedOperationFactory.createExecutableNormalizedOperationWithRawVariables(schema, document, null, RawVariables.emptyVariables())
->>>>>>> ede0c632
         def printedTree = printTreeWithLevelInfo(tree, schema)
 
         then:
@@ -2437,11 +2251,7 @@
         Document document = TestUtil.parseQuery(query)
 
         when:
-<<<<<<< HEAD
         def tree = localCreateExecutableNormalizedOperationWithRawVariables(schema, document, null, RawVariables.emptyVariables())
-=======
-        def tree = ExecutableNormalizedOperationFactory.createExecutableNormalizedOperationWithRawVariables(schema, document, null, RawVariables.emptyVariables())
->>>>>>> ede0c632
         def printedTree = printTreeWithLevelInfo(tree, schema)
 
         then:
@@ -2516,11 +2326,7 @@
         Document document = TestUtil.parseQuery(query)
 
         when:
-<<<<<<< HEAD
         def tree = localCreateExecutableNormalizedOperationWithRawVariables(schema, document, null, RawVariables.emptyVariables())
-=======
-        def tree = ExecutableNormalizedOperationFactory.createExecutableNormalizedOperationWithRawVariables(schema, document, null, RawVariables.emptyVariables())
->>>>>>> ede0c632
         def printedTree = printTreeWithLevelInfo(tree, schema)
 
         then:
@@ -2596,11 +2402,7 @@
         Document document = TestUtil.parseQuery(query)
 
         when:
-<<<<<<< HEAD
         def tree = localCreateExecutableNormalizedOperationWithRawVariables(schema, document, null, RawVariables.emptyVariables())
-=======
-        def tree = ExecutableNormalizedOperationFactory.createExecutableNormalizedOperationWithRawVariables(schema, document, null, RawVariables.emptyVariables())
->>>>>>> ede0c632
         def printedTree = printTreeWithLevelInfo(tree, schema)
 
         then:
@@ -2662,11 +2464,7 @@
         Document document = TestUtil.parseQuery(query)
 
         when:
-<<<<<<< HEAD
         def tree = localCreateExecutableNormalizedOperationWithRawVariables(graphQLSchema, document, null, RawVariables.of(variables))
-=======
-        def tree = ExecutableNormalizedOperationFactory.createExecutableNormalizedOperationWithRawVariables(graphQLSchema, document, null, RawVariables.of(variables))
->>>>>>> ede0c632
         println String.join("\n", printTree(tree))
         def printedTree = printTree(tree)
 
@@ -2723,11 +2521,7 @@
         Document document = TestUtil.parseQuery(query)
 
         when:
-<<<<<<< HEAD
         def tree = localCreateExecutableNormalizedOperationWithRawVariables(graphQLSchema, document, null, RawVariables.of(variables))
-=======
-        def tree = ExecutableNormalizedOperationFactory.createExecutableNormalizedOperationWithRawVariables(graphQLSchema, document, null, RawVariables.of(variables))
->>>>>>> ede0c632
         def printedTree = printTreeAndDirectives(tree)
 
         then:
@@ -2790,13 +2584,8 @@
 
         Document document = TestUtil.parseQuery(query)
 
-<<<<<<< HEAD
         ExecutableNormalizedOperationFactory dependencyGraph = new ExecutableNormalizedOperationFactory()
         def tree = localCreateExecutableNormalizedOperation(graphQLSchema, document, null, CoercedVariables.emptyVariables())
-=======
-
-        def tree = ExecutableNormalizedOperationFactory.createExecutableNormalizedOperation(graphQLSchema, document, null, CoercedVariables.emptyVariables())
->>>>>>> ede0c632
         def printedTree = printTreeWithLevelInfo(tree, graphQLSchema)
 
         expect:
@@ -2848,13 +2637,8 @@
 
         Document document = TestUtil.parseQuery(query)
 
-<<<<<<< HEAD
         def dependencyGraph = new ExecutableNormalizedOperationFactory()
         def tree = localCreateExecutableNormalizedOperation(graphQLSchema, document, null, CoercedVariables.emptyVariables())
-=======
-
-        def tree = ExecutableNormalizedOperationFactory.createExecutableNormalizedOperation(graphQLSchema, document, null, CoercedVariables.emptyVariables())
->>>>>>> ede0c632
         def printedTree = printTreeWithLevelInfo(tree, graphQLSchema)
 
         expect:
@@ -2900,13 +2684,8 @@
 
         Document document = TestUtil.parseQuery(query)
 
-<<<<<<< HEAD
         def dependencyGraph = new ExecutableNormalizedOperationFactory()
         def tree = localCreateExecutableNormalizedOperation(graphQLSchema, document, null, CoercedVariables.emptyVariables())
-=======
-
-        def tree = ExecutableNormalizedOperationFactory.createExecutableNormalizedOperation(graphQLSchema, document, null, CoercedVariables.emptyVariables())
->>>>>>> ede0c632
         def printedTree = printTreeWithLevelInfo(tree, graphQLSchema)
 
         expect:
