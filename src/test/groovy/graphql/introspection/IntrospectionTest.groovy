--- conflicted
+++ resolved
@@ -546,14 +546,9 @@
 
 
         then:
-<<<<<<< HEAD
         def oldQuery = oldIntrospectionQuery.replaceAll("\\s+", "")
         def newQuery = newIntrospectionQuery.replaceAll("\\s+","")
         oldQuery == newQuery
-=======
-        oldIntrospectionQuery.replaceAll("\\s+", "") ==
-                newIntrospectionQuery.replaceAll("\\s+", "")
->>>>>>> 980d7f0f
     }
 
     def "test parameterized introspection queries"() {
