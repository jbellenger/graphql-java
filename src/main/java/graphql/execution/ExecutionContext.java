package graphql.execution;


import graphql.GraphQLError;
import graphql.execution.instrumentation.Instrumentation;
import graphql.execution.instrumentation.NoOpInstrumentation;
import graphql.language.FragmentDefinition;
import graphql.language.OperationDefinition;
import graphql.schema.GraphQLSchema;

import java.util.List;
import java.util.Map;
import java.util.concurrent.CopyOnWriteArrayList;

public class ExecutionContext {

<<<<<<< HEAD
    private final Instrumentation instrumentation;
    private GraphQLSchema graphQLSchema;
    private ExecutionStrategy executionStrategy;
    private Map<String, FragmentDefinition> fragmentsByName = new LinkedHashMap<String, FragmentDefinition>();
    private OperationDefinition operationDefinition;
    private Map<String, Object> variables = new LinkedHashMap<String, Object>();
    private Object root;
    private List<GraphQLError> errors = new ArrayList<GraphQLError>();

    public ExecutionContext() {
        this(NoOpInstrumentation.INSTANCE);
    }

    public ExecutionContext(Instrumentation instrumentation) {
        this.instrumentation = instrumentation;
    }

    public Instrumentation getInstrumentation() {
        return instrumentation;
    }

    public GraphQLSchema getGraphQLSchema() {
        return graphQLSchema;
=======
    private final GraphQLSchema graphQLSchema;
    private final ExecutionId executionId;
    private final ExecutionStrategy queryStrategy;
    private final ExecutionStrategy mutationStrategy;
    private final Map<String, FragmentDefinition> fragmentsByName;
    private final OperationDefinition operationDefinition;
    private final Map<String, Object> variables;
    private final Object root;
    private final List<GraphQLError> errors = new CopyOnWriteArrayList<GraphQLError>();

    public ExecutionContext(ExecutionId executionId, GraphQLSchema graphQLSchema, ExecutionStrategy queryStrategy, ExecutionStrategy mutationStrategy, Map<String, FragmentDefinition> fragmentsByName, OperationDefinition operationDefinition, Map<String, Object> variables, Object root) {
        this.graphQLSchema = graphQLSchema;
        this.executionId = executionId;
        this.queryStrategy = queryStrategy;
        this.mutationStrategy = mutationStrategy;
        this.fragmentsByName = fragmentsByName;
        this.operationDefinition = operationDefinition;
        this.variables = variables;
        this.root = root;
    }

    public ExecutionId getExecutionId() {
        return executionId;
>>>>>>> b20ae0a4
    }

    public GraphQLSchema getGraphQLSchema() {
        return graphQLSchema;
    }

    public Map<String, FragmentDefinition> getFragmentsByName() {
        return fragmentsByName;
    }

    public OperationDefinition getOperationDefinition() {
        return operationDefinition;
    }

    public Map<String, Object> getVariables() {
        return variables;
    }

    public <T> T getRoot() {
        //noinspection unchecked
        return (T) root;
    }

    public FragmentDefinition getFragment(String name) {
        return fragmentsByName.get(name);
    }

    public void addError(GraphQLError error) {
        this.errors.add(error);
    }

    public List<GraphQLError> getErrors() {
        return errors;
    }

    public ExecutionStrategy getQueryStrategy() {
        return queryStrategy;
    }

    public ExecutionStrategy getMutationStrategy() {
        return mutationStrategy;
    }
}<|MERGE_RESOLUTION|>--- conflicted
+++ resolved
@@ -14,31 +14,6 @@
 
 public class ExecutionContext {
 
-<<<<<<< HEAD
-    private final Instrumentation instrumentation;
-    private GraphQLSchema graphQLSchema;
-    private ExecutionStrategy executionStrategy;
-    private Map<String, FragmentDefinition> fragmentsByName = new LinkedHashMap<String, FragmentDefinition>();
-    private OperationDefinition operationDefinition;
-    private Map<String, Object> variables = new LinkedHashMap<String, Object>();
-    private Object root;
-    private List<GraphQLError> errors = new ArrayList<GraphQLError>();
-
-    public ExecutionContext() {
-        this(NoOpInstrumentation.INSTANCE);
-    }
-
-    public ExecutionContext(Instrumentation instrumentation) {
-        this.instrumentation = instrumentation;
-    }
-
-    public Instrumentation getInstrumentation() {
-        return instrumentation;
-    }
-
-    public GraphQLSchema getGraphQLSchema() {
-        return graphQLSchema;
-=======
     private final GraphQLSchema graphQLSchema;
     private final ExecutionId executionId;
     private final ExecutionStrategy queryStrategy;
@@ -48,8 +23,9 @@
     private final Map<String, Object> variables;
     private final Object root;
     private final List<GraphQLError> errors = new CopyOnWriteArrayList<GraphQLError>();
+    private final Instrumentation instrumentation;
 
-    public ExecutionContext(ExecutionId executionId, GraphQLSchema graphQLSchema, ExecutionStrategy queryStrategy, ExecutionStrategy mutationStrategy, Map<String, FragmentDefinition> fragmentsByName, OperationDefinition operationDefinition, Map<String, Object> variables, Object root) {
+    public ExecutionContext(Instrumentation instrumentation, ExecutionId executionId, GraphQLSchema graphQLSchema, ExecutionStrategy queryStrategy, ExecutionStrategy mutationStrategy, Map<String, FragmentDefinition> fragmentsByName, OperationDefinition operationDefinition, Map<String, Object> variables, Object root) {
         this.graphQLSchema = graphQLSchema;
         this.executionId = executionId;
         this.queryStrategy = queryStrategy;
@@ -58,11 +34,20 @@
         this.operationDefinition = operationDefinition;
         this.variables = variables;
         this.root = root;
+        this.instrumentation = instrumentation;
     }
+
 
     public ExecutionId getExecutionId() {
         return executionId;
->>>>>>> b20ae0a4
+    }
+
+    public ExecutionContext(Instrumentation instrumentation) {
+        this.instrumentation = instrumentation;
+    }
+
+    public Instrumentation getInstrumentation() {
+        return instrumentation;
     }
 
     public GraphQLSchema getGraphQLSchema() {
