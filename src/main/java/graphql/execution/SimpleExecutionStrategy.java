package graphql.execution;

import graphql.ExecutionResult;
import graphql.ExecutionResultImpl;
import graphql.language.Field;

import java.util.LinkedHashMap;
import java.util.List;
import java.util.Map;

public class SimpleExecutionStrategy extends ExecutionStrategy {
    @Override
<<<<<<< HEAD
    public ExecutionResult execute(ExecutionContext executionContext, ExecutionParameters parameters) throws NonNullableFieldWasNullException {
        Map<String, List<Field>> fields = parameters.fields();
        Map<String, Object> results = new LinkedHashMap<String, Object>();
=======
    public ExecutionResult execute(ExecutionContext executionContext, GraphQLObjectType parentType, Object source, Map<String, List<Field>> fields) {
        Map<String, Object> results = new LinkedHashMap<>();
>>>>>>> 6581b27e
        for (String fieldName : fields.keySet()) {
            List<Field> fieldList = fields.get(fieldName);
            try {
                ExecutionResult resolvedResult = resolveField(executionContext, parameters, fieldList);

                results.put(fieldName, resolvedResult != null ? resolvedResult.getData() : null);
            } catch (NonNullableFieldWasNullException e) {
                /*
                 * See (http://facebook.github.io/graphql/#sec-Errors-and-Non-Nullability),
                 *
                 * If a non nullable child field type actually resolves to a null value and the parent type is nullable
                 * then the parent must in fact become null
                 * so we use exceptions to indicate this special case.  However if the parent is in fact a non nullable type
                 * itself then we need to bubble that upwards again until we get to the root in which case the result
                 * is meant to be null.
                 */

                TypeInfo typeInfo = e.getTypeInfo();
                if (typeInfo.hasParentType() && typeInfo.parentTypeInfo().typeIsNonNull()) {
                    throw e;
                }
                results = null;
                break;
            }
        }
        return new ExecutionResultImpl(results, executionContext.getErrors());
    }
}<|MERGE_RESOLUTION|>--- conflicted
+++ resolved
@@ -10,14 +10,9 @@
 
 public class SimpleExecutionStrategy extends ExecutionStrategy {
     @Override
-<<<<<<< HEAD
     public ExecutionResult execute(ExecutionContext executionContext, ExecutionParameters parameters) throws NonNullableFieldWasNullException {
         Map<String, List<Field>> fields = parameters.fields();
-        Map<String, Object> results = new LinkedHashMap<String, Object>();
-=======
-    public ExecutionResult execute(ExecutionContext executionContext, GraphQLObjectType parentType, Object source, Map<String, List<Field>> fields) {
         Map<String, Object> results = new LinkedHashMap<>();
->>>>>>> 6581b27e
         for (String fieldName : fields.keySet()) {
             List<Field> fieldList = fields.get(fieldName);
             try {
