package graphql.execution;

import graphql.ExceptionWhileDataFetching;
import graphql.ExecutionResult;
import graphql.ExecutionResultImpl;
import graphql.GraphQLException;
import graphql.execution.instrumentation.Instrumentation;
import graphql.execution.instrumentation.InstrumentationContext;
import graphql.execution.instrumentation.parameters.FieldFetchParameters;
import graphql.execution.instrumentation.parameters.FieldParameters;
import graphql.language.Field;
import graphql.schema.DataFetchingEnvironment;
import graphql.schema.DataFetchingEnvironmentImpl;
import graphql.schema.GraphQLEnumType;
import graphql.schema.GraphQLFieldDefinition;
import graphql.schema.GraphQLInterfaceType;
import graphql.schema.GraphQLList;
import graphql.schema.GraphQLObjectType;
import graphql.schema.GraphQLScalarType;
import graphql.schema.GraphQLSchema;
import graphql.schema.GraphQLType;
import graphql.schema.GraphQLUnionType;
import org.slf4j.Logger;
import org.slf4j.LoggerFactory;

import java.util.ArrayList;
import java.util.Arrays;
import java.util.LinkedHashMap;
import java.util.List;
import java.util.Map;

import static graphql.execution.TypeInfo.newTypeInfo;
import static graphql.introspection.Introspection.SchemaMetaFieldDef;
import static graphql.introspection.Introspection.TypeMetaFieldDef;
import static graphql.introspection.Introspection.TypeNameMetaFieldDef;

public abstract class ExecutionStrategy {

    private static final Logger log = LoggerFactory.getLogger(ExecutionStrategy.class);

    protected final ValuesResolver valuesResolver = new ValuesResolver();
    protected final FieldCollector fieldCollector = new FieldCollector();

    public abstract ExecutionResult execute(ExecutionContext executionContext, ExecutionParameters parameters) throws NonNullableFieldWasNullException;

    protected ExecutionResult resolveField(ExecutionContext executionContext, ExecutionParameters parameters, List<Field> fields) {
        GraphQLObjectType type = parameters.typeInfo().castType(GraphQLObjectType.class);
        GraphQLFieldDefinition fieldDef = getFieldDef(executionContext.getGraphQLSchema(), type, fields.get(0));

        Map<String, Object> argumentValues = valuesResolver.getArgumentValues(fieldDef.getArguments(), fields.get(0).getArguments(), executionContext.getVariables());
        DataFetchingEnvironment environment = new DataFetchingEnvironmentImpl(
                parameters.source(),
                argumentValues,
                executionContext.getRoot(),
                fields,
                fieldDef.getType(),
                type,
                executionContext.getGraphQLSchema()
        );

        Instrumentation instrumentation = executionContext.getInstrumentation();

        InstrumentationContext<ExecutionResult> fieldCtx = instrumentation.beginField(new FieldParameters(executionContext, fieldDef));

        InstrumentationContext<Object> fetchCtx = instrumentation.beginFieldFetch(new FieldFetchParameters(executionContext, fieldDef, environment));
        Object resolvedValue = null;
        try {
            resolvedValue = fieldDef.getDataFetcher().get(environment);

            fetchCtx.onEnd(resolvedValue);
        } catch (Exception e) {
            log.warn("Exception while fetching data", e);
            executionContext.addError(new ExceptionWhileDataFetching(e));

            fetchCtx.onEnd(e);
        }

        TypeInfo fieldType = newTypeInfo()
                .type(fieldDef.getType())
                .parentInfo(parameters.typeInfo())
                .build();


        ExecutionParameters newParameters = ExecutionParameters.newParameters()
                .typeInfo(fieldType)
                .fields(parameters.fields())
                .source(resolvedValue).build();

        ExecutionResult result = completeValue(executionContext, newParameters, fields);

        fieldCtx.onEnd(result);
        return result;
    }

    protected ExecutionResult completeValue(ExecutionContext executionContext, ExecutionParameters parameters, List<Field> fields) {
        TypeInfo typeInfo = parameters.typeInfo();
        Object result = parameters.source();
        GraphQLType fieldType = parameters.typeInfo().type();

        if (result == null) {
            if (typeInfo.typeIsNonNull()) {
                // see http://facebook.github.io/graphql/#sec-Errors-and-Non-Nullability
                NonNullableFieldWasNullException nonNullException = new NonNullableFieldWasNullException(typeInfo);
                executionContext.addError(nonNullException);
                throw nonNullException;
            }
            return null;
        } else if (fieldType instanceof GraphQLList) {
            return completeValueForList(executionContext, parameters, fields, toIterable(result));
        } else if (fieldType instanceof GraphQLScalarType) {
            return completeValueForScalar((GraphQLScalarType) fieldType, result);
        } else if (fieldType instanceof GraphQLEnumType) {
            return completeValueForEnum((GraphQLEnumType) fieldType, result);
        }


        GraphQLObjectType resolvedType;
        if (fieldType instanceof GraphQLInterfaceType) {
            resolvedType = resolveType((GraphQLInterfaceType) fieldType, result);
        } else if (fieldType instanceof GraphQLUnionType) {
            resolvedType = resolveType((GraphQLUnionType) fieldType, result);
        } else {
            resolvedType = (GraphQLObjectType) fieldType;
        }

        Map<String, List<Field>> subFields = new LinkedHashMap<>();
        List<String> visitedFragments = new ArrayList<>();
        for (Field field : fields) {
            if (field.getSelectionSet() == null) continue;
            fieldCollector.collectFields(executionContext, resolvedType, field.getSelectionSet(), visitedFragments, subFields);
        }

        ExecutionParameters newParameters = ExecutionParameters.newParameters()
                .typeInfo(typeInfo.asType(resolvedType))
                .fields(subFields)
                .source(result).build();

        // Calling this from the executionContext to ensure we shift back from mutation strategy to the query strategy.

        return executionContext.getQueryStrategy().execute(executionContext, newParameters);
    }

    private Iterable<Object> toIterable(Object result) {
        if (result.getClass().isArray()) {
            result = Arrays.asList((Object[]) result);
        }
        //noinspection unchecked
        return (Iterable<Object>) result;
    }

    protected GraphQLObjectType resolveType(GraphQLInterfaceType graphQLInterfaceType, Object value) {
        GraphQLObjectType result = graphQLInterfaceType.getTypeResolver().getType(value);
        if (result == null) {
            throw new GraphQLException("could not determine type");
        }
        return result;
    }

    protected GraphQLObjectType resolveType(GraphQLUnionType graphQLUnionType, Object value) {
        GraphQLObjectType result = graphQLUnionType.getTypeResolver().getType(value);
        if (result == null) {
            throw new GraphQLException("could not determine type");
        }
        return result;
    }

    protected ExecutionResult completeValueForEnum(GraphQLEnumType enumType, Object result) {
        return new ExecutionResultImpl(enumType.getCoercing().serialize(result), null);
    }

    protected ExecutionResult completeValueForScalar(GraphQLScalarType scalarType, Object result) {
        Object serialized = scalarType.getCoercing().serialize(result);
        //6.6.1 http://facebook.github.io/graphql/#sec-Field-entries
        if (serialized instanceof Double && ((Double) serialized).isNaN()) {
            serialized = null;
        }
        return new ExecutionResultImpl(serialized, null);
    }

<<<<<<< HEAD
    protected ExecutionResult completeValueForList(ExecutionContext executionContext, ExecutionParameters parameters, List<Field> fields, Iterable<Object> result) {
        List<Object> completedResults = new ArrayList<Object>();
        TypeInfo typeInfo = parameters.typeInfo();
        GraphQLList fieldType = typeInfo.castType(GraphQLList.class);
=======
    protected ExecutionResult completeValueForList(ExecutionContext executionContext, GraphQLList fieldType, List<Field> fields, Iterable<Object> result) {
        List<Object> completedResults = new ArrayList<>();
>>>>>>> 6581b27e
        for (Object item : result) {

            ExecutionParameters newParameters = ExecutionParameters.newParameters()
                    .typeInfo(typeInfo.asType(fieldType.getWrappedType()))
                    .fields(parameters.fields())
                    .source(item).build();

            ExecutionResult completedValue = completeValue(executionContext, newParameters, fields);
            completedResults.add(completedValue != null ? completedValue.getData() : null);
        }
        return new ExecutionResultImpl(completedResults, null);
    }

    protected GraphQLFieldDefinition getFieldDef(GraphQLSchema schema, GraphQLObjectType parentType, Field field) {
        if (schema.getQueryType() == parentType) {
            if (field.getName().equals(SchemaMetaFieldDef.getName())) {
                return SchemaMetaFieldDef;
            }
            if (field.getName().equals(TypeMetaFieldDef.getName())) {
                return TypeMetaFieldDef;
            }
        }
        if (field.getName().equals(TypeNameMetaFieldDef.getName())) {
            return TypeNameMetaFieldDef;
        }

        GraphQLFieldDefinition fieldDefinition = parentType.getFieldDefinition(field.getName());
        if (fieldDefinition == null) {
            throw new GraphQLException("unknown field " + field.getName());
        }
        return fieldDefinition;
    }


}<|MERGE_RESOLUTION|>--- conflicted
+++ resolved
@@ -177,15 +177,10 @@
         return new ExecutionResultImpl(serialized, null);
     }
 
-<<<<<<< HEAD
     protected ExecutionResult completeValueForList(ExecutionContext executionContext, ExecutionParameters parameters, List<Field> fields, Iterable<Object> result) {
-        List<Object> completedResults = new ArrayList<Object>();
+        List<Object> completedResults = new ArrayList<>();
         TypeInfo typeInfo = parameters.typeInfo();
         GraphQLList fieldType = typeInfo.castType(GraphQLList.class);
-=======
-    protected ExecutionResult completeValueForList(ExecutionContext executionContext, GraphQLList fieldType, List<Field> fields, Iterable<Object> result) {
-        List<Object> completedResults = new ArrayList<>();
->>>>>>> 6581b27e
         for (Object item : result) {
 
             ExecutionParameters newParameters = ExecutionParameters.newParameters()
