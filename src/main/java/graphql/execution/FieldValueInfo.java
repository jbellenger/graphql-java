--- conflicted
+++ resolved
@@ -64,37 +64,4 @@
                 '}';
     }
 
-<<<<<<< HEAD
-    @SuppressWarnings("unused")
-    public static class Builder {
-        private CompleteValueType completeValueType;
-        private CompletableFuture<Object> fieldValueFuture;
-        private List<FieldValueInfo> listInfos = ImmutableList.of();
-
-        public Builder(CompleteValueType completeValueType) {
-            this.completeValueType = completeValueType;
-        }
-
-        public Builder completeValueType(CompleteValueType completeValueType) {
-            this.completeValueType = completeValueType;
-            return this;
-        }
-
-        public Builder fieldValue(CompletableFuture<Object> executionResultFuture) {
-            this.fieldValueFuture = executionResultFuture;
-            return this;
-        }
-
-        public Builder fieldValueInfos(List<FieldValueInfo> listInfos) {
-            assertNotNull(listInfos, () -> "fieldValueInfos can't be null");
-            this.listInfos = listInfos;
-            return this;
-        }
-
-        public FieldValueInfo build() {
-            return new FieldValueInfo(completeValueType, fieldValueFuture, listInfos);
-        }
-    }
-=======
->>>>>>> 5077ffb6
 }