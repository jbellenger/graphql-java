package graphql.introspection;

import graphql.ExecutionResult;
import graphql.PublicApi;
import graphql.language.Argument;
import graphql.language.AstValueHelper;
import graphql.language.Description;
import graphql.language.Directive;
import graphql.language.Document;
import graphql.language.EnumTypeDefinition;
import graphql.language.EnumValueDefinition;
import graphql.language.FieldDefinition;
import graphql.language.InputObjectTypeDefinition;
import graphql.language.InputValueDefinition;
import graphql.language.InterfaceTypeDefinition;
import graphql.language.ListType;
import graphql.language.NodeDirectivesBuilder;
import graphql.language.NonNullType;
import graphql.language.ObjectTypeDefinition;
import graphql.language.OperationTypeDefinition;
import graphql.language.ScalarTypeDefinition;
import graphql.language.SchemaDefinition;
import graphql.language.SourceLocation;
import graphql.language.StringValue;
import graphql.language.Type;
import graphql.language.TypeDefinition;
import graphql.language.TypeName;
import graphql.language.UnionTypeDefinition;
import graphql.language.Value;
import graphql.schema.idl.ScalarInfo;

import java.util.ArrayList;
import java.util.Collections;
import java.util.List;
import java.util.Map;
import java.util.stream.Collectors;

import static graphql.Assert.assertNotNull;
import static graphql.Assert.assertShouldNeverHappen;
import static graphql.Assert.assertTrue;

@SuppressWarnings("unchecked")
@PublicApi
public class IntrospectionResultToSchema {

    /**
     * Returns a IDL Document that represents the schema as defined by the introspection execution result
     *
     * @param introspectionResult the result of an introspection query on a schema
     *
     * @return a IDL Document of the schema
     */
    public Document createSchemaDefinition(ExecutionResult introspectionResult) {
        Map<String, Object> introspectionResultMap = introspectionResult.getData();
        return createSchemaDefinition(introspectionResultMap);
    }


    /**
     * Returns a IDL Document that reprSesents the schema as defined by the introspection result map
     *
     * @param introspectionResult the result of an introspection query on a schema
     *
     * @return a IDL Document of the schema
     */
    @SuppressWarnings("unchecked")
    public Document createSchemaDefinition(Map<String, Object> introspectionResult) {
        assertTrue(introspectionResult.get("__schema") != null, "__schema expected");
        Map<String, Object> schema = (Map<String, Object>) introspectionResult.get("__schema");


        Map<String, Object> queryType = (Map<String, Object>) schema.get("queryType");
        assertNotNull(queryType, "queryType expected");
        TypeName query = TypeName.newTypeName().name((String) queryType.get("name")).build();
        boolean nonDefaultQueryName = !"Query".equals(query.getName());

        SchemaDefinition.Builder schemaDefinition = SchemaDefinition.newSchemaDefinition();
        schemaDefinition.operationTypeDefinition(OperationTypeDefinition.newOperationTypeDefinition().name("query").typeName(query).build());

        Map<String, Object> mutationType = (Map<String, Object>) schema.get("mutationType");
        boolean nonDefaultMutationName = false;
        if (mutationType != null) {
            TypeName mutation = TypeName.newTypeName().name((String) mutationType.get("name")).build();
            nonDefaultMutationName = !"Mutation".equals(mutation.getName());
            schemaDefinition.operationTypeDefinition(OperationTypeDefinition.newOperationTypeDefinition().name("mutation").typeName(mutation).build());
        }

        Map<String, Object> subscriptionType = (Map<String, Object>) schema.get("subscriptionType");
        boolean nonDefaultSubscriptionName = false;
        if (subscriptionType != null) {
            TypeName subscription = TypeName.newTypeName().name(((String) subscriptionType.get("name"))).build();
            nonDefaultSubscriptionName = !"Subscription".equals(subscription.getName());
            schemaDefinition.operationTypeDefinition(OperationTypeDefinition.newOperationTypeDefinition().name("subscription").typeName(subscription).build());
        }

        Document.Builder document = Document.newDocument();
        if (nonDefaultQueryName || nonDefaultMutationName || nonDefaultSubscriptionName) {
            document.definition(schemaDefinition.build());
        }

        List<Map<String, Object>> types = (List<Map<String, Object>>) schema.get("types");
        for (Map<String, Object> type : types) {
            TypeDefinition typeDefinition = createTypeDefinition(type);
            if (typeDefinition == null) continue;
            document.definition(typeDefinition);
        }

        return document.build();
    }

    private TypeDefinition createTypeDefinition(Map<String, Object> type) {
        String kind = (String) type.get("kind");
        String name = (String) type.get("name");
        if (name.startsWith("__")) return null;
        switch (kind) {
            case "INTERFACE":
                return createInterface(type);
            case "OBJECT":
                return createObject(type);
            case "UNION":
                return createUnion(type);
            case "ENUM":
                return createEnum(type);
            case "INPUT_OBJECT":
                return createInputObject(type);
            case "SCALAR":
                return createScalar(type);
            default:
                return assertShouldNeverHappen("unexpected kind %s", kind);
        }
    }

<<<<<<< HEAD
    private TypeDefinition createScalar(Map<String, Object> type) {
        String name = (String) type.get("name");
        if (ScalarInfo.isStandardScalar(name)) {
=======
    private TypeDefinition createScalar(Map<String, Object> input) {
        String name = (String) input.get("name");
        if (ScalarInfo.isGraphqlSpecifiedScalar(name)) {
>>>>>>> be48433f
            return null;
        }
        String specifiedBy = (String) type.get("specifiedBy");
        return ScalarTypeDefinition.newScalarTypeDefinition().name(name).build();
    }


    @SuppressWarnings("unchecked")
    UnionTypeDefinition createUnion(Map<String, Object> input) {
        assertTrue(input.get("kind").equals("UNION"), "wrong input");

        UnionTypeDefinition.Builder unionTypeDefinition = UnionTypeDefinition.newUnionTypeDefinition();
        unionTypeDefinition.name((String) input.get("name"));
        unionTypeDefinition.description(toDescription(input));

        List<Map<String, Object>> possibleTypes = (List<Map<String, Object>>) input.get("possibleTypes");

        for (Map<String, Object> possibleType : possibleTypes) {
            TypeName typeName = TypeName.newTypeName().name((String) possibleType.get("name")).build();
            unionTypeDefinition.memberType(typeName);
        }

        return unionTypeDefinition.build();
    }

    @SuppressWarnings("unchecked")
    EnumTypeDefinition createEnum(Map<String, Object> input) {
        assertTrue(input.get("kind").equals("ENUM"), "wrong input");

        EnumTypeDefinition.Builder enumTypeDefinition = EnumTypeDefinition.newEnumTypeDefinition().name((String) input.get("name"));
        enumTypeDefinition.description(toDescription(input));

        List<Map<String, Object>> enumValues = (List<Map<String, Object>>) input.get("enumValues");

        for (Map<String, Object> enumValue : enumValues) {

            EnumValueDefinition.Builder enumValueDefinition = EnumValueDefinition.newEnumValueDefinition().name((String) enumValue.get("name"));
            enumTypeDefinition.description(toDescription(input));

            createDeprecatedDirective(enumValue, enumValueDefinition);

            enumTypeDefinition.enumValueDefinition(enumValueDefinition.build());
        }

        return enumTypeDefinition.build();
    }

    @SuppressWarnings("unchecked")
    InterfaceTypeDefinition createInterface(Map<String, Object> input) {
        assertTrue(input.get("kind").equals("INTERFACE"), "wrong input");

        InterfaceTypeDefinition.Builder interfaceTypeDefinition = InterfaceTypeDefinition.newInterfaceTypeDefinition().name((String) input.get("name"));
        interfaceTypeDefinition.description(toDescription(input));
        List<Map<String, Object>> fields = (List<Map<String, Object>>) input.get("fields");
        interfaceTypeDefinition.definitions(createFields(fields));

        return interfaceTypeDefinition.build();

    }

    @SuppressWarnings("unchecked")
    InputObjectTypeDefinition createInputObject(Map<String, Object> input) {
        assertTrue(input.get("kind").equals("INPUT_OBJECT"), "wrong input");

        InputObjectTypeDefinition.Builder inputObjectTypeDefinition = InputObjectTypeDefinition.newInputObjectDefinition()
                .name((String) input.get("name"))
                .description(toDescription(input));

        List<Map<String, Object>> fields = (List<Map<String, Object>>) input.get("inputFields");
        List<InputValueDefinition> inputValueDefinitions = createInputValueDefinitions(fields);
        inputObjectTypeDefinition.inputValueDefinitions(inputValueDefinitions);

        return inputObjectTypeDefinition.build();
    }

    @SuppressWarnings("unchecked")
    ObjectTypeDefinition createObject(Map<String, Object> input) {
        assertTrue(input.get("kind").equals("OBJECT"), "wrong input");

        ObjectTypeDefinition.Builder objectTypeDefinition = ObjectTypeDefinition.newObjectTypeDefinition().name((String) input.get("name"));
        objectTypeDefinition.description(toDescription(input));
        if (input.containsKey("interfaces")) {
            objectTypeDefinition.implementz(
                    ((List<Map<String, Object>>) input.get("interfaces")).stream()
                            .map(this::createTypeIndirection)
                            .collect(Collectors.toList())
            );
        }
        List<Map<String, Object>> fields = (List<Map<String, Object>>) input.get("fields");

        objectTypeDefinition.fieldDefinitions(createFields(fields));

        return objectTypeDefinition.build();
    }

    private List<FieldDefinition> createFields(List<Map<String, Object>> fields) {
        List<FieldDefinition> result = new ArrayList<>();
        for (Map<String, Object> field : fields) {
            FieldDefinition.Builder fieldDefinition = FieldDefinition.newFieldDefinition().name((String) field.get("name"));
            fieldDefinition.description(toDescription(field));
            fieldDefinition.type(createTypeIndirection((Map<String, Object>) field.get("type")));

            createDeprecatedDirective(field, fieldDefinition);

            List<Map<String, Object>> args = (List<Map<String, Object>>) field.get("args");
            List<InputValueDefinition> inputValueDefinitions = createInputValueDefinitions(args);
            fieldDefinition.inputValueDefinitions(inputValueDefinitions);
            result.add(fieldDefinition.build());
        }
        return result;
    }

    private void createDeprecatedDirective(Map<String, Object> field, NodeDirectivesBuilder nodeDirectivesBuilder) {
        List<Directive> directives = new ArrayList<>();
        if ((Boolean) field.get("isDeprecated")) {
            String reason = (String) field.get("deprecationReason");
            if (reason == null) {
                reason = "No longer supported"; // default according to spec
            }
            Argument reasonArg = Argument.newArgument().name("reason").value(StringValue.newStringValue().value(reason).build()).build();
            Directive deprecated = Directive.newDirective().name("deprecated").arguments(Collections.singletonList(reasonArg)).build();
            directives.add(deprecated);
        }
        nodeDirectivesBuilder.directives(directives);
    }

    @SuppressWarnings("unchecked")
    private List<InputValueDefinition> createInputValueDefinitions(List<Map<String, Object>> args) {
        List<InputValueDefinition> result = new ArrayList<>();
        for (Map<String, Object> arg : args) {
            Type argType = createTypeIndirection((Map<String, Object>) arg.get("type"));
            InputValueDefinition.Builder inputValueDefinition = InputValueDefinition.newInputValueDefinition().name((String) arg.get("name")).type(argType);
            inputValueDefinition.description(toDescription(arg));

            String valueLiteral = (String) arg.get("defaultValue");
            if (valueLiteral != null) {
                Value defaultValue = AstValueHelper.valueFromAst(valueLiteral);
                inputValueDefinition.defaultValue(defaultValue);
            }
            result.add(inputValueDefinition.build());
        }
        return result;
    }

    @SuppressWarnings("unchecked")
    private Type createTypeIndirection(Map<String, Object> type) {
        String kind = (String) type.get("kind");
        switch (kind) {
            case "INTERFACE":
            case "OBJECT":
            case "UNION":
            case "ENUM":
            case "INPUT_OBJECT":
            case "SCALAR":
                return TypeName.newTypeName().name((String) type.get("name")).build();
            case "NON_NULL":
                return NonNullType.newNonNullType().type(createTypeIndirection((Map<String, Object>) type.get("ofType"))).build();
            case "LIST":
                return ListType.newListType().type(createTypeIndirection((Map<String, Object>) type.get("ofType"))).build();
            default:
                return assertShouldNeverHappen("Unknown kind %s", kind);
        }
    }

    private Description toDescription(Map<String, Object> input) {
        String description = (String) input.get("description");
        if (description == null) {
            return null;
        }

        String[] lines = description.split("\n");
        if (lines.length > 1) {
            return new Description(description, null, true);
        } else {
            return new Description(description, null, false);
        }
    }

}<|MERGE_RESOLUTION|>--- conflicted
+++ resolved
@@ -130,18 +130,12 @@
         }
     }
 
-<<<<<<< HEAD
-    private TypeDefinition createScalar(Map<String, Object> type) {
-        String name = (String) type.get("name");
-        if (ScalarInfo.isStandardScalar(name)) {
-=======
     private TypeDefinition createScalar(Map<String, Object> input) {
         String name = (String) input.get("name");
         if (ScalarInfo.isGraphqlSpecifiedScalar(name)) {
->>>>>>> be48433f
             return null;
         }
-        String specifiedBy = (String) type.get("specifiedBy");
+        String specifiedBy = (String) input.get("specifiedBy");
         return ScalarTypeDefinition.newScalarTypeDefinition().name(name).build();
     }
 
