--- conflicted
+++ resolved
@@ -391,18 +391,9 @@
                     .name("subscriptionType")
                     .description("'If this server support subscription, the type that subscription operations will be rooted at.")
                     .type(__Type)
-<<<<<<< HEAD
-                    .dataFetcher(new DataFetcher() {
-                        @Override
-                        public Object get(DataFetchingEnvironment environment) {
-                            GraphQLSchema schema = environment.getSource();
-                            return schema.getSubscriptionType();
-                        }
-=======
-                    .dataFetcher(environment -> {
-                        // Not yet supported
-                        return null;
->>>>>>> bad750c2
+                    .dataFetcher(environment -> {
+                        GraphQLSchema schema = environment.getSource();
+                        return schema.getSubscriptionType();
                     }))
             .build();
 
