package graphql.schema;


import graphql.Assert;
import graphql.PublicApi;

import java.util.function.Function;
import java.util.function.Supplier;

/**
 * This is the default data fetcher used in graphql-java, and it will examine
 * maps, records and POJO java beans for values that match the desired name, typically the field name,
 * or it will use a provided function to obtain values.
 * <p>
 * It uses the following strategies
 * <ul>
 * <li>If the source is null, return null</li>
 * <li>If the source is a Map, return map.get(propertyName)</li>
 * <li>If a function is provided, it is used</li>
 * <li>Find a public JavaBean getter method named `getPropertyName()` or `isPropertyName()`</li>
 * <li>Find any getter method named `getPropertyName()` or `isPropertyName()` and call method.setAccessible(true)</li>
 * <li>Find a public field named `propertyName`</li>
 * <li>Find any field named `propertyName` and call field.setAccessible(true)</li>
 * <li>Find a public Record like method named `propertyName()`</li>
 * <li>If this cant find anything, then null is returned</li>
 * </ul>
 * <p>
 * You can write your own data fetchers to get data from some other backing system
 * if you need highly customised behaviour.
 *
 * @see graphql.schema.DataFetcher
 */
@PublicApi
public class PropertyDataFetcher<T> implements LightDataFetcher<T> {

<<<<<<< HEAD
    private static final PropertyDataFetcher<Object> SINGLETON_FETCHER = new PropertyDataFetcher<>() {
        @Override
        Object fetchImpl(String propertyName, Object source, GraphQLFieldDefinition fieldDefinition, Supplier<DataFetchingEnvironment> environmentSupplier) {
            return super.fetchImpl(fieldDefinition.getName(), source, fieldDefinition, environmentSupplier);
        }
    };

    private static final DataFetcherFactory<?> SINGLETON_FETCHER_FACTORY = new DataFetcherFactory<Object>() {
        @Override
        public DataFetcher<Object> get(DataFetcherFactoryEnvironment environment) {
            return SINGLETON_FETCHER;
        }

        @Override
        public DataFetcher<Object> getViaField(GraphQLFieldDefinition fieldDefinition) {
            return SINGLETON_FETCHER;
        }
    };

    /**
     * This returns the same singleton {@link PropertyDataFetcher} that fetches property values
     * based on the name of the field that iis passed into it.
     *
     * @return a singleton property data fetcher
     */
    public static PropertyDataFetcher<?> singleton() {
        return SINGLETON_FETCHER;
    }

    /**
     * This returns the same singleton {@link DataFetcherFactory} that returns the value of {@link #singleton()}
     *
     * @return a singleton data fetcher factory
     */
    public static DataFetcherFactory<?> singletonFactory() {
        return SINGLETON_FETCHER_FACTORY;
    }


=======
>>>>>>> 424cac7d
    private final String propertyName;
    private final Function<Object, Object> function;

    /**
     * This constructor will use the property name and examine the {@link DataFetchingEnvironment#getSource()}
     * object for a getter method or field with that name.
     *
     * @param propertyName the name of the property to retrieve
     */
    public PropertyDataFetcher(String propertyName) {
        this.propertyName = Assert.assertNotNull(propertyName);
        this.function = null;
    }

    @SuppressWarnings("unchecked")
    private <O> PropertyDataFetcher(Function<O, T> function) {
        this.function = (Function<Object, Object>) Assert.assertNotNull(function);
        this.propertyName = null;
    }

    /**
     * Returns a data fetcher that will use the property name to examine the {@link DataFetchingEnvironment#getSource()} object
     * for a getter method or field with that name, or if it's a map, it will look up a value using
     * property name as a key.
     * <p>
     * For example :
     * <pre>
     * {@code
     *
     *      DataFetcher functionDataFetcher = fetching("pojoPropertyName");
     *
     * }
     * </pre>
     *
     * @param propertyName the name of the property to retrieve
     * @param <T>          the type of result
     *
     * @return a new PropertyDataFetcher using the provided function as its source of values
     */
    public static <T> PropertyDataFetcher<T> fetching(String propertyName) {
        return new PropertyDataFetcher<>(propertyName);
    }

    /**
     * Returns a data fetcher that will present the {@link DataFetchingEnvironment#getSource()} object to the supplied
     * function to obtain a value, which allows you to use Java 8 method references say obtain values in a
     * more type safe way.
     * <p>
     * For example :
     * <pre>
     * {@code
     *
     *      DataFetcher functionDataFetcher = fetching(Thing::getId);
     *
     * }
     * </pre>
     *
     * @param function the function to use to obtain a value from the source object
     * @param <O>      the type of the source object
     * @param <T>      the type of result
     *
     * @return a new PropertyDataFetcher using the provided function as its source of values
     */
    public static <T, O> PropertyDataFetcher<T> fetching(Function<O, T> function) {
        return new PropertyDataFetcher<>(function);
    }

    /**
     * @return the property that this is fetching for
     */
    public String getPropertyName() {
        return propertyName;
    }

    @Override
    public T get(GraphQLFieldDefinition fieldDefinition, Object source, Supplier<DataFetchingEnvironment> environmentSupplier) throws Exception {
        return getImpl(source, fieldDefinition.getType(), environmentSupplier);
    }

    @Override
    public T get(DataFetchingEnvironment environment) {
        Object source = environment.getSource();
        return getImpl(source, environment.getFieldType(), () -> environment);
    }

    @SuppressWarnings("unchecked")
    private T getImpl(Object source, GraphQLOutputType fieldDefinition, Supplier<DataFetchingEnvironment> environmentSupplier) {
        if (source == null) {
            return null;
        }

        if (function != null) {
            return (T) function.apply(source);
        }

        return (T) PropertyDataFetcherHelper.getPropertyValue(propertyName, source, fieldDefinition, environmentSupplier);
    }

    /**
     * PropertyDataFetcher caches the methods and fields that map from a class to a property for runtime performance reasons
     * as well as negative misses.
     * <p>
     * However during development you might be using an assistance tool like JRebel to allow you to tweak your code base and this
     * caching may interfere with this.  So you can call this method to clear the cache.  A JRebel plugin could
     * be developed to do just that.
     */
    @SuppressWarnings("unused")
    public static void clearReflectionCache() {
        PropertyDataFetcherHelper.clearReflectionCache();
    }

    /**
     * This can be used to control whether PropertyDataFetcher will use {@link java.lang.reflect.Method#setAccessible(boolean)} to gain access to property
     * values.  By default it PropertyDataFetcher WILL use setAccessible.
     *
     * @param flag whether to use setAccessible
     *
     * @return the previous value of the flag
     */
    public static boolean setUseSetAccessible(boolean flag) {
        return PropertyDataFetcherHelper.setUseSetAccessible(flag);
    }

    /**
     * This can be used to control whether PropertyDataFetcher will cache negative lookups for a property for performance reasons.  By default it PropertyDataFetcher WILL cache misses.
     *
     * @param flag whether to cache misses
     *
     * @return the previous value of the flag
     */
    public static boolean setUseNegativeCache(boolean flag) {
        return PropertyDataFetcherHelper.setUseNegativeCache(flag);
    }
}<|MERGE_RESOLUTION|>--- conflicted
+++ resolved
@@ -33,48 +33,6 @@
 @PublicApi
 public class PropertyDataFetcher<T> implements LightDataFetcher<T> {
 
-<<<<<<< HEAD
-    private static final PropertyDataFetcher<Object> SINGLETON_FETCHER = new PropertyDataFetcher<>() {
-        @Override
-        Object fetchImpl(String propertyName, Object source, GraphQLFieldDefinition fieldDefinition, Supplier<DataFetchingEnvironment> environmentSupplier) {
-            return super.fetchImpl(fieldDefinition.getName(), source, fieldDefinition, environmentSupplier);
-        }
-    };
-
-    private static final DataFetcherFactory<?> SINGLETON_FETCHER_FACTORY = new DataFetcherFactory<Object>() {
-        @Override
-        public DataFetcher<Object> get(DataFetcherFactoryEnvironment environment) {
-            return SINGLETON_FETCHER;
-        }
-
-        @Override
-        public DataFetcher<Object> getViaField(GraphQLFieldDefinition fieldDefinition) {
-            return SINGLETON_FETCHER;
-        }
-    };
-
-    /**
-     * This returns the same singleton {@link PropertyDataFetcher} that fetches property values
-     * based on the name of the field that iis passed into it.
-     *
-     * @return a singleton property data fetcher
-     */
-    public static PropertyDataFetcher<?> singleton() {
-        return SINGLETON_FETCHER;
-    }
-
-    /**
-     * This returns the same singleton {@link DataFetcherFactory} that returns the value of {@link #singleton()}
-     *
-     * @return a singleton data fetcher factory
-     */
-    public static DataFetcherFactory<?> singletonFactory() {
-        return SINGLETON_FETCHER_FACTORY;
-    }
-
-
-=======
->>>>>>> 424cac7d
     private final String propertyName;
     private final Function<Object, Object> function;
 
