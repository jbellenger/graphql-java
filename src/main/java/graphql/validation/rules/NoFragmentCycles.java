--- conflicted
+++ resolved
@@ -4,7 +4,6 @@
 import java.util.Collections;
 import java.util.HashMap;
 import java.util.HashSet;
-import java.util.LinkedHashMap;
 import java.util.LinkedList;
 import java.util.List;
 import java.util.Map;
@@ -20,17 +19,10 @@
 import graphql.validation.LanguageTraversal;
 import graphql.validation.ValidationContext;
 import graphql.validation.ValidationErrorCollector;
-
-<<<<<<< HEAD
-=======
-import java.util.ArrayList;
-import java.util.LinkedHashMap;
-import java.util.List;
-import java.util.Map;
+import graphql.validation.ValidationErrorType;
 
 import static graphql.validation.ValidationErrorType.FragmentCycle;
 
->>>>>>> ba71a5db
 @Internal
 public class NoFragmentCycles extends AbstractRule {
 
@@ -79,30 +71,21 @@
 
         for (Map.Entry<String, Set<String>> entry : transitiveSpreads.entrySet()) {
             if (entry.getValue().contains(entry.getKey())) {
-                String message = "Fragment cycles not allowed";
+                String message = i18n(FragmentCycle, "NoFragmentCycles.cyclesNotAllowed");
                 addError(ValidationErrorType.FragmentCycle, Collections.singletonList(fragmentDefinition), message);
             }
         }
     }
 
-<<<<<<< HEAD
     private Map<String, Set<String>> buildTransitiveSpreads(LinkedList<String> path, Map<String, Set<String>> transitiveSpreads) {
         String name = path.peekFirst();
 
         if (transitiveSpreads.containsKey(name)) {
             return transitiveSpreads;
-=======
-    private void detectCycleRecursive(String fragmentName, String initialName, List<FragmentSpread> spreadPath) {
-        List<FragmentSpread> fragmentSpreads = this.fragmentSpreads.get(fragmentName);
-        if (fragmentSpreads == null) {
-            // KnownFragmentNames will have picked this up.  Let's not NPE
-            return;
->>>>>>> ba71a5db
         }
 
         Set<String> spreads = fragmentSpreads.get(name);
 
-<<<<<<< HEAD
         // spreads may be null when there is no corresponding FragmentDefinition for this spread.
         // This will be handled by KnownFragmentNames
         if (spreads == null || spreads.isEmpty()) {
@@ -114,12 +97,6 @@
             Set<String> ancestorSpreads = transitiveSpreads.get(ancestor);
             if (ancestorSpreads == null) {
                 ancestorSpreads = new HashSet<>();
-=======
-            if (fragmentSpread.getName().equals(initialName)) {
-                String message = i18n(FragmentCycle, "NoFragmentCycles.cyclesNotAllowed");
-                addError(FragmentCycle, spreadPath, message);
-                continue;
->>>>>>> ba71a5db
             }
             ancestorSpreads.addAll(spreads);
             transitiveSpreads.put(ancestor, ancestorSpreads);
